--- conflicted
+++ resolved
@@ -15,10 +15,7 @@
 
 find_package(catkin REQUIRED
   COMPONENTS
-<<<<<<< HEAD
-=======
     rostest
->>>>>>> 938078e9
     subt_rf_interface
     subt_communication_model
     subt_communication_broker
