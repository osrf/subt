/*
 * Copyright (C) 2020 Open Source Robotics Foundation
 *
 * Licensed under the Apache License, Version 2.0 (the "License");
 * you may not use this file except in compliance with the License.
 * You may obtain a copy of the License at
 *
 *     http://www.apache.org/licenses/LICENSE-2.0
 *
 * Unless required by applicable law or agreed to in writing, software
 * distributed under the License is distributed on an "AS IS" BASIS,
 * WITHOUT WARRANTIES OR CONDITIONS OF ANY KIND, either express or implied.
 * See the License for the specific language governing permissions and
 * limitations under the License.
 *
*/
#ifndef SUBT_IGN_ROBOTPLATFORMTYPES_HH_
#define SUBT_IGN_ROBOTPLATFORMTYPES_HH_
<<<<<<< HEAD
/// \brief List of robot platform types. This is used to count unique robot
/// types.
const std::vector<std::string> robotPlatformTypes = {
  "ABSOLEM",
  "ALLIE",
  "ANYMAL_B",
  "ANYMAL_C",
  "CRYSTAL",
  "DS1",
  "DTR",
  "FREYJA",
  "GAGARIN"
  "HD2",
  "HOVERMAP",
  "HUSKY",
  "JEANINE",
  "KAREN",
  "KLOUBAK",
  "LILY",
  "M100",
  "MARV",
  "MIKE",
  "OZBOT_ATR",
  "PAM",
  "QAV500",
  "R2",
  "R3",
  "RMF",
  "ROCKY",
  "SHAFTER",
  "SPOT",
  "TEAMBASE",
  "X1",
  "X2",
  "X3",
  "X4",
  "X500",
=======
#include <map>
/// \brief List of robot platform types and kinetic energy threshold factor. This is used to count unique robot types and determine crashes.
const std::map<std::string, double> robotPlatformTypes = {
  {"ABSOLEM", 1},
  {"ALLIE", 1},
  {"ANYMAL_B", 1},
  {"ANYMAL_C", 1},
  {"CRYSTAL", 1},
  {"DS1", 1},
  {"DTR", 1},
  {"FREYJA", 1},
  {"GAGARIN", 1},
  {"HD2", 1},
  {"HOVERMAP", 1},
  {"HUSKY", 1},
  {"KAREN", 1},
  {"KLOUBAK", 1},
  {"LILY", 1},
  {"M100", 1},
  {"MARV", 1},
  {"MIKE", 1},
  {"OZBOT_ATR", 1},
  {"PAM", 1},
  {"QAV500", 1},
  {"R2", 1},
  {"R3", 1},
  {"RMF", 1},
  {"ROCKY", 1},
  {"SHAFTER", 1},
  {"SPOT", 1},
  {"TEAMBASE", 1},
  {"X1", 1},
  {"X2", 1},
  {"X3", 7},
  {"X4", 7.2},
  {"X500", 1},
>>>>>>> 2fae2deb
};

#endif<|MERGE_RESOLUTION|>--- conflicted
+++ resolved
@@ -16,45 +16,6 @@
 */
 #ifndef SUBT_IGN_ROBOTPLATFORMTYPES_HH_
 #define SUBT_IGN_ROBOTPLATFORMTYPES_HH_
-<<<<<<< HEAD
-/// \brief List of robot platform types. This is used to count unique robot
-/// types.
-const std::vector<std::string> robotPlatformTypes = {
-  "ABSOLEM",
-  "ALLIE",
-  "ANYMAL_B",
-  "ANYMAL_C",
-  "CRYSTAL",
-  "DS1",
-  "DTR",
-  "FREYJA",
-  "GAGARIN"
-  "HD2",
-  "HOVERMAP",
-  "HUSKY",
-  "JEANINE",
-  "KAREN",
-  "KLOUBAK",
-  "LILY",
-  "M100",
-  "MARV",
-  "MIKE",
-  "OZBOT_ATR",
-  "PAM",
-  "QAV500",
-  "R2",
-  "R3",
-  "RMF",
-  "ROCKY",
-  "SHAFTER",
-  "SPOT",
-  "TEAMBASE",
-  "X1",
-  "X2",
-  "X3",
-  "X4",
-  "X500",
-=======
 #include <map>
 /// \brief List of robot platform types and kinetic energy threshold factor. This is used to count unique robot types and determine crashes.
 const std::map<std::string, double> robotPlatformTypes = {
@@ -70,6 +31,7 @@
   {"HD2", 1},
   {"HOVERMAP", 1},
   {"HUSKY", 1},
+  {"JEANINE" 1},
   {"KAREN", 1},
   {"KLOUBAK", 1},
   {"LILY", 1},
@@ -91,7 +53,6 @@
   {"X3", 7},
   {"X4", 7.2},
   {"X500", 1},
->>>>>>> 2fae2deb
 };
 
 #endif