--- conflicted
+++ resolved
@@ -3,42 +3,19 @@
   worldName = 'tunnel_qual_ign'
 %>
 <ignition version='1.0'>
-  <!-- Load a joystick plugin that will read from a device and output to a
-       topic -->
-  <plugin name="ignition::launch::Joystick"
-          filename="libignition-launch0-joystick.so">
-    <device>/dev/input/js0</device>
-    <sticky_buttons>false</sticky_buttons>
-    <dead_zone>0.05</dead_zone>
-    <rate>60</rate>
-    <accumulation_rate>1000</accumulation_rate>
-  </plugin>
-
-  <!-- Load a plugin that transforms a joystick message to a
-       twist message -->
-  <plugin name="ignition::launch::JoyToTwist"
-          filename="libignition-launch0-joytotwist.so">
-    <input_topic>/joy</input_topic>
-    <output_topic>/model/x1/cmd_vel</output_topic>
-  </plugin>
-
-  <!-- Load a plugin that transforms a joystick message to a
-       twist message -->
-  <plugin name="ignition::launch::JoyToTwist"
-          filename="libignition-launch0-joytotwist.so">
-    <input_topic>/joy</input_topic>
-    <output_topic>/model/vehicle_blue/cmd_vel</output_topic>
-  </plugin>
+  <env>
+    <name>ROS_MASTER_URI</name>
+    <value>http://localhost:11311</value>
+  </env>
+
+  <!-- Start ROS first. This is a bit hacky for now. -->
+  <!-- Make sure to source /opt/ros/melodic/setup.bash -->
+  <executable name='ros'>
+    <command>roscore</command>
+  </executable>
 
   <plugin name="ignition::launch::GazeboServer"
-<<<<<<< HEAD
-          filename="libignition-launch-gazebo0.so">
-    <run_on_start>true</run_on_start>
-    <verbosity>2</verbosity>
-    <levels>true</levels>
-=======
           filename="libignition-launch0-gazebo.so">
->>>>>>> 54ea237d
     <world_file><%= worldName %>.sdf</world_file>
     <run>true</run>
     <levels>false</levels>
@@ -66,9 +43,8 @@
       <left_joint>rear_left_wheel_joint</left_joint>
       <right_joint>front_right_wheel_joint</right_joint>
       <right_joint>rear_right_wheel_joint</right_joint>
-<<<<<<< HEAD
-      <wheel_separation>0.5708</wheel_separation>
-      <wheel_radius>0.1651</wheel_radius>
+      <wheel_separation>0.37559</wheel_separation>
+      <wheel_radius>0.098</wheel_radius>
     </plugin>
 
     <plugin entity_name="x2"
@@ -79,8 +55,6 @@
       <left_joint>rear_left_wheel_joint</left_joint>
       <right_joint>front_right_wheel_joint</right_joint>
       <right_joint>rear_right_wheel_joint</right_joint>
-=======
->>>>>>> 54ea237d
       <wheel_separation>0.37559</wheel_separation>
       <wheel_radius>0.098</wheel_radius>
     </plugin>
@@ -95,11 +69,7 @@
 
   <executable_wrapper>
     <plugin name="ignition::launch::GazeboGui"
-<<<<<<< HEAD
-          filename="libignition-launch-gazebogui0.so">
-=======
           filename="libignition-launch0-gazebogui.so">
->>>>>>> 54ea237d
       <plugin filename="Scene3D" name="3D View">
         <ignition-gui>
           <title>3D View</title>
@@ -107,7 +77,7 @@
           <property type="string" key="state">docked</property>
         </ignition-gui>
 
-        <engine>ogre</engine>
+        <engine>ogre2</engine>
         <scene>scene</scene>
         <ambient_light>0.2 0.2 0.1</ambient_light>
         <background_color>0.8 0.8 0.8</background_color>
@@ -166,7 +136,6 @@
     </plugin>
   </executable_wrapper>
 
-<<<<<<< HEAD
   <!-- Load a joystick plugin that will read from a device and output to a 
        topic -->
   <plugin name="ignition::launch::Joystick"
@@ -185,19 +154,6 @@
     <input_topic>/joy</input_topic>
     <output_topic>/model/x1/cmd_vel</output_topic>
   </plugin>
-=======
-
-  <env>
-    <name>ROS_MASTER_URI</name>
-    <value>http://localhost:11311</value>
-  </env>
-
-  <!-- Start ROS first. This is a bit hacky for now. -->
-  <!-- Make sure to source /opt/ros/melodic/setup.bash -->
-  <executable name='ros'>
-    <command>roscore</command>
-  </executable>
->>>>>>> 54ea237d
 
   <!-- Load a plugin that transforms a joystick message to a
        twist message -->
