--- conflicted
+++ resolved
@@ -44,7 +44,12 @@
     def initialize(name, config)
       @name = name
       @config = config
-      @type = config.match(/(.*)_SENSOR_CONFIG/)[1]
+      match = config.match(/(.*)_SENSOR_CONFIG/)
+      if match.nil?
+        @type = config
+      else
+        @type = match[1] unless match.nil?
+      end
       @configNumber = config[-1]
       @pos = Vector3d.new(0, 0, 0)
       @rot = AngularVector3d.new(0, 0, 0)
@@ -1254,24 +1259,16 @@
 
     elsif robotType == "X4" and (robotConfigN == "1" or robotConfigN == "2" or robotConfigN == "3" or robotConfigN == "4" or robotConfigN == "5")
       robotSpawned += 1
-<<<<<<< HEAD
 
       spawnStringTmp = spawnX4(name, robotConfigN, robot.pos.x, robot.pos.y, robot.pos.z, robot.rot.yaw)
 
-=======
-%>
-<%=   spawnX4(name, robotConfigN, posX, posY, spawnWorldZPos, spawnWorldYaw) %>
-<%
     elsif (name.downcase == "teambase" || name.downcase == "team_base") &&
           (config.downcase == "teambase" || config.downcase == "team_base")
       robotSpawned += 1
       if !teamBaseSpawned
         teamBaseSpawned = true
-%>
-<%=     spawnTeamBase(posX, posY, spawnWorldZPos, spawnWorldYaw) %>
-<% 
+        spawnStringTmp = spawnTeamBase(posX, posY, spawnWorldZPos, spawnWorldYaw)
       end
->>>>>>> 5ef7adb7
     else
       # Try a team-submitted vehicle.
       package = config.downcase
