/*
 * Copyright (C) 2019 Open Source Robotics Foundation
 *
 * Licensed under the Apache License, Version 2.0 (the "License");
 * you may not use this file except in compliance with the License.
 * You may obtain a copy of the License at
 *
 *     http://www.apache.org/licenses/LICENSE-2.0
 *
 * Unless required by applicable law or agreed to in writing, software
 * distributed under the License is distributed on an "AS IS" BASIS,
 * WITHOUT WARRANTIES OR CONDITIONS OF ANY KIND, either express or implied.
 * See the License for the specific language governing permissions and
 * limitations under the License.
 *
*/

#include <yaml-cpp/yaml.h>

#include <ignition/msgs/boolean.pb.h>
#include <ignition/msgs/float.pb.h>
#include <ignition/msgs/stringmsg.pb.h>
#include <ignition/plugin/Register.hh>

#include <algorithm>
#include <chrono>
#include <cmath>
#include <map>
#include <mutex>
#include <utility>

#include <ignition/gazebo/components/BatterySoC.hh>
#include <ignition/gazebo/components/DetachableJoint.hh>
#include <ignition/gazebo/components/Performer.hh>
#include <ignition/gazebo/components/Model.hh>
#include <ignition/gazebo/components/Name.hh>
#include <ignition/gazebo/components/DepthCamera.hh>
#include <ignition/gazebo/components/GpuLidar.hh>
#include <ignition/gazebo/components/RgbdCamera.hh>
#include <ignition/gazebo/components/ParentEntity.hh>
#include <ignition/gazebo/components/Pose.hh>
#include <ignition/gazebo/components/Sensor.hh>
#include <ignition/gazebo/components/Static.hh>
#include <ignition/gazebo/components/SourceFilePath.hh>
#include <ignition/gazebo/components/World.hh>
#include <ignition/gazebo/Conversions.hh>
#include <ignition/gazebo/EntityComponentManager.hh>
#include <ignition/gazebo/Events.hh>
#include <ignition/gazebo/Util.hh>

#include <ignition/common/Console.hh>
#include <ignition/common/Util.hh>
#include <ignition/common/Time.hh>
#include <ignition/math/Pose3.hh>
#include <ignition/math/Quaternion.hh>
#include <ignition/math/Vector3.hh>
#include <ignition/transport/Node.hh>
#include <sdf/sdf.hh>

#include "subt_ign/CommonTypes.hh"
#include "subt_ign/GameLogicPlugin.hh"
#include "subt_ign/protobuf/artifact.pb.h"
#include "subt_ign/RobotPlatformTypes.hh"

IGNITION_ADD_PLUGIN(
    subt::GameLogicPlugin,
    ignition::gazebo::System,
    subt::GameLogicPlugin::ISystemConfigure,
    subt::GameLogicPlugin::ISystemPostUpdate)

using namespace ignition;
using namespace gazebo;
using namespace systems;
using namespace subt;

class subt::GameLogicPluginPrivate
{
  /// \brief Mapping between enum types and strings.
  public: const std::array<
      const std::pair<subt::ArtifactType, std::string>, 14> kArtifactTypes
      {
        {
          {subt::ArtifactType::TYPE_BACKPACK      , "TYPE_BACKPACK"},
          {subt::ArtifactType::TYPE_DRILL         , "TYPE_DRILL"},
          {subt::ArtifactType::TYPE_DUCT          , "TYPE_DUCT"},
          {subt::ArtifactType::TYPE_ELECTRICAL_BOX, "TYPE_ELECTRICAL_BOX"},
          {subt::ArtifactType::TYPE_EXTINGUISHER  , "TYPE_EXTINGUISHER"},
          {subt::ArtifactType::TYPE_PHONE         , "TYPE_PHONE"},
          {subt::ArtifactType::TYPE_RADIO         , "TYPE_RADIO"},
          {subt::ArtifactType::TYPE_RESCUE_RANDY  , "TYPE_RESCUE_RANDY"},
          {subt::ArtifactType::TYPE_TOOLBOX       , "TYPE_TOOLBOX"},
          {subt::ArtifactType::TYPE_VALVE         , "TYPE_VALVE"},
          {subt::ArtifactType::TYPE_VENT          , "TYPE_VENT"},
          {subt::ArtifactType::TYPE_GAS           , "TYPE_GAS"},
          {subt::ArtifactType::TYPE_HELMET        , "TYPE_HELMET"},
          {subt::ArtifactType::TYPE_ROPE          , "TYPE_ROPE"}
        }
      };

  /// \brief Write a simulation timestamp to a logfile.
  /// \return A file stream that can be used to write additional
  /// information to the logfile.
  public: std::ofstream &Log();

  /// \brief Create an ArtifactType from a string.
  /// \param[in] _name The artifact in string format.
  /// \param[out] _type The artifact type.
  /// \return True when the conversion succeed or false otherwise.
  public: bool ArtifactFromString(const std::string &_name,
                                  subt::ArtifactType &_type);

  /// \brief Calculate the score of a new artifact request.
  /// \param[in] _type The object type. See ArtifactType.
  /// \param[in] _pose The object pose.
  /// \return A tuple where the first parameter is the score obtained for this
  /// report, and the second parameter is true if the artifact report is a
  /// duplicate and false otherwise.
  public: std::tuple<double, bool> ScoreArtifact(
              const subt::ArtifactType &_type,
              const ignition::msgs::Pose &_pose);

  /// \brief Create an ArtifactType from an integer.
  //
  /// \param[in] _typeInt The artifact in int format.
  /// \param[out] _type The artifact type.
  /// \return True when the conversion succeed or false otherwise.
  public: bool ArtifactFromInt(const uint32_t &_typeInt,
                               subt::ArtifactType &_type);

  /// \brief Create a string from ArtifactType.
  //
  /// \param[in] _type The artifact type.
  /// \param[out] _strType The artifact string.
  /// \return True when the conversion succeed or false otherwise.
  public: bool StringFromArtifact(const subt::ArtifactType &_type,
                                  std::string &_strType);

  /// \brief Callback executed to process a new artifact request
  /// sent by a team.
  /// \param[in] _req The service request.
  public: bool OnNewArtifact(const subt::msgs::Artifact &_req,
                             subt::msgs::ArtifactScore &_resp);

  /// \brief Parse all the artifacts.
  /// \param[in] _sdf The SDF element containing the artifacts.
  public: void ParseArtifacts(const std::shared_ptr<const sdf::Element> &_sdf);

  /// \brief Publish the score.
  /// \param[in] _event Unused.
  public: void PublishScore();

  /// \brief Log robot pos data
  public: void LogRobotPosData();

  /// \brief Log robot and artifact data
  public: void LogRobotArtifactData() const;

  /// \brief Finish game and generate log files
  public: void Finish();

  /// \brief Ignition service callback triggered when the service is called.
  /// \param[in]  _req The message containing the robot name.
  /// \param[out] _res The response message.
  /// \return true on success.
  public: bool OnPoseFromArtifact(
               const ignition::msgs::StringMsg &_req,
               ignition::msgs::Pose &_res);

  /// \brief Update the score.yml and summary.yml files. This function also
  /// returns the time point used to calculate the elapsed real time. By
  /// returning this time point, we can make sure that the ::Finish function
  /// uses the same time point.
  /// \return The time point used to calculate the elapsed real time.
  public: std::chrono::steady_clock::time_point UpdateScoreFiles();

  /// \brief Performer detector subscription callback.
  /// \param[in] _msg Pose message of the event.
  public: void OnEvent(const ignition::msgs::Pose &_msg);

  /// \brief Log an event to the eventStream.
  /// \param[in] _event The event to log.
  public: void LogEvent(const std::string &_event);

  /// \brief Marsupial detach subscription callback.
  /// \param[in] _msg Detach message.
  /// \param[in] _info Message information.
  public: void OnDetachEvent(const ignition::msgs::Empty &_msg,
    const transport::MessageInfo &_info);

  /// \brief Breadcrumb deploy subscription callback.
  /// \param[in] _msg Deploy message.
  /// \param[in] _info Message information.
  public: void OnBreadcrumbDeployEvent(const ignition::msgs::Empty &_msg,
    const transport::MessageInfo &_info);

<<<<<<< HEAD
=======
  /// \brief Rock fall remaining subscription callback.
  /// \param[in] _msg Remaining count.
  /// \param[in] _info Message information.
  public: void OnRockFallDeployRemainingEvent(
    const ignition::msgs::Int32 &_msg,
    const transport::MessageInfo &_info);

>>>>>>> 77eddfec
  /// \brief Battery subscription callback.
  /// \param[in] _msg Battery message.
  /// \param[in] _info Message information.
  public: void OnBatteryMsg(const ignition::msgs::BatteryState &_msg,
    const transport::MessageInfo &_info);

  private: bool PoseFromArtifactHelper(const std::string &_robot,
    ignition::math::Pose3d &_result);

  /// \brief Ignition service callback triggered when the service is called.
  /// \param[in] _req The message containing a flag telling if the game
  /// is to start.
  /// \param[out] _res The response message.
  public: bool OnStartCall(const ignition::msgs::Boolean &_req,
                            ignition::msgs::Boolean &_res);

  /// \brief Helper function to start the competition.
  /// \return True if the run was started.
  public: bool Start();

  /// \brief Ignition service callback triggered when the service is called.
  /// \param[in] _req The message containing a flag telling if the game is to
  /// be finished.
  /// \param[out] _res The response message.
  public: bool OnFinishCall(const ignition::msgs::Boolean &_req,
               ignition::msgs::Boolean &_res);

  /// \brief Checks if a robot has flipped.
  public: void CheckRobotFlip();

  /// \brief Ignition Transport node.
  public: transport::Node node;

  /// \brief Current simulation time.
  public: ignition::msgs::Time simTime;

  /// \brief Amount of allowed warmup time in seconds.
  public: int warmupTimeSec = 900;

  /// \brief The simulation time of the start call.
  public: ignition::msgs::Time startSimTime;

  /// \brief Number of simulation seconds allowed.
  public: std::chrono::seconds runDuration{0};

  /// \brief Thread on which scores are published
  public: std::unique_ptr<std::thread> publishThread = nullptr;

  /// \brief Whether the task has started.
  public: bool started = false;

  /// \brief Whether the task has finished.
  public: bool finished = false;

  /// \brief Start time used for scoring.
  public: std::chrono::steady_clock::time_point startTime;

  /// \brief Store all artifacts.
  /// The key is the object type. See ArtifactType for all supported values.
  /// The value is another map, where the key is the model name and the value
  /// is a Model pointer.
  public: std::map<subt::ArtifactType,
                    std::map<std::string, ignition::math::Pose3d>> artifacts;

  /// \brief Artifacts that were found.
  public: std::set<std::string> foundArtifacts;

  public: std::map<std::string, ignition::math::Pose3d> poses;

  /// \brief Counter to track unique identifiers.
  public: uint32_t reportCount = 0u;

  /// \brief Counter to track duplicate artifact reports
  public: uint32_t duplicateReportCount = 0u;

  /// The maximum number of times that a team can attempt an
  /// artifact report.
  public: uint32_t reportCountLimit = 40u;

  /// \brief The total number of artifacts.
  public: uint32_t artifactCount = 20u;

  /// \brief Total score.
  public: double totalScore = 0.0;

  /// \brief Closest artifact report. The elements are: artifact name, type,
  /// true pos, reported pos, distance between true pos and reported pos
  public: std::tuple<std::string, std::string, ignition::math::Vector3d,
      ignition::math::Vector3d, double> closestReport =
    {"", "", ignition::math::Vector3d(), ignition::math::Vector3d(), -1};

  /// \brief First artifact report time
  public: double firstReportTime = -1;

  /// \brief Last artifact report time
  public: double lastReportTime = -1;

  /// \brief A map of robot name and a vector of timestamped position data
  public: std::map<std::string, std::vector<std::pair<
      std::chrono::steady_clock::duration, ignition::math::Vector3d>>>
      robotPoseData;

  /// \brief A map of robot name and its starting pose
  public: std::map<std::string, ignition::math::Pose3d> robotStartPose;

  /// \brief A map of robot name and distance traveled
  public: std::map<std::string, double> robotDistance;

  /// \brief A map of robot name and elevation gain (cumulative)
  public: std::map<std::string, double> robotElevationGain;

  /// \brief A map of robot name and elevation loss (cumulative)
  public: std::map<std::string, double> robotElevationLoss;

  /// \brief A map of robot name and max euclidean distance traveled
  public: std::map<std::string, double> robotMaxEuclideanDistance;

  /// \brief A map of robot name and its average velocity
  public: std::map<std::string, double> robotAvgVel;

  /// \brief A map of robot name and its previous pose
  public: std::map<std::string, ignition::math::Pose3d> robotPrevPose;

  /// \brief A map of robot name to its flip information.
  /// The value is a pair stating the sim time where the most recent flip started,
  /// and if the robot is currently flipped.
  public: std::map<std::string, std::pair<int64_t, bool>> robotFlipInfo;

  /// \brief Robot name with the max velocity
  public: std::pair<std::string, double> maxRobotVel = {"", 0};

  /// \brief Robot name with the max average velocity
  public: std::pair<std::string, double> maxRobotAvgVel = {"", 0};

  /// \brief Robot name with the max distance traveled;
  public: std::pair<std::string, double> maxRobotDistance = {"", 0};

  /// \brief Robot name with the max euclidean distance from starting area;
  public: std::pair<std::string, double> maxRobotEuclideanDistance  = {"", 0};

  /// \brief Robot name with the max cumulative elevation gain;
  public: std::pair<std::string, double> maxRobotElevationGain = {"", 0};

  /// \brief Robot name with the max cumulative elevation loss;
  public: std::pair<std::string, double> maxRobotElevationLoss = {"", 0};

  /// \brief Robot name with the max elevation reached;
  public: std::pair<std::string, double> maxRobotElevation = {"", 0};

  /// \brief Robot name with the min elevation reached;
  public: std::pair<std::string, double> minRobotElevation = {"", 0};

  /// \brief Total distanced traveled by all robots
  public: double robotsTotalDistance = 0;

  /// \brief Total cumulative elevation gain by all robots
  public: double robotsTotalElevationGain = 0;

  /// \brief Total cumulative elevation loss by all robots
  public: double robotsTotalElevationLoss = 0;

  /// \brief A map of robot name and its pos output stream
  public: std::map<std::string, std::shared_ptr<std::ofstream>> robotPosStream;

  /// \brief A mutex.
  public: std::mutex logMutex;

  /// \brief A mutex.
  public: std::mutex mutex;

  /// \brief Log file output stream.
  public: std::ofstream logStream;

  /// \brief Event file output stream.
  public: std::ofstream eventStream;

  /// \brief Mutex to protect the eventStream.
  public: std::mutex eventMutex;

  /// \brief The pose of the object marking the origin of the artifacts.
  public: ignition::math::Pose3d artifactOriginPose;

  /// \brief Ignition transport start publisher. This is needed by cloudsim
  /// to know when a run has been started.
  public: transport::Node::Publisher startPub;

  /// \brief Ignition transport competition clock publisher.
  public: transport::Node::Publisher competitionClockPub;

  /// \brief Ignition transport for the remaining artifact reports.
  public: transport::Node::Publisher artifactReportPub;

  /// \brief Logpath.
  public: std::string logPath{"/dev/null"};

  /// \brief Names of the spawned robots.
  public: std::set<std::string> robotNames;

  /// \brief Robot types for keeping track of unique robot platform types.
  public: std::set<std::string> robotTypes;

  /// \brief Map of robot name to {platform, config}. For example:
  /// {"MY_ROBOT_NAME", {"X1", "X1 SENSOR CONFIG 1"}}.
  public: std::map<std::string, std::pair<std::string, std::string>>
          robotFullTypes;

  /// \brief The unique artifact reports received, and the score it received.
  public: std::map<std::string, double> uniqueReports;

  /// \brief Current state.
  public: std::string state="init";

  /// \brief Time at which the last status publication took place.
  public: std::chrono::steady_clock::time_point lastStatusPubTime;

  /// \brief Time at which the summary.yaml file was last updated.
  public: mutable std::chrono::steady_clock::time_point lastUpdateScoresTime;

  /// \brief Distance from the base station after which the competition is
  /// automatically started, and a robot can no longer receive the artifact
  /// origin frame.
  public: const double allowedDistanceFromBase = 21.0;

  /// \brief The world name.
  public: std::string worldName = "default";

  /// \brief Offsets from each artifact's origin to its localization point.
  /// The gas artifact has a location point of zero because it is placed at
  /// the center point of the entry door threshold at floor level.
  ///
  /// Refer to:
  /// https://subtchallenge.com/resources/SubT_Urban_Artifacts_Specification.pdf
  public: std::map<subt::ArtifactType, ignition::math::Vector3d>
          artifactOffsets =
  {
    {subt::ArtifactType::TYPE_BACKPACK,
      ignition::math::Vector3d(0, -0.12766, 0.25668)},
    {subt::ArtifactType::TYPE_DRILL,
      ignition::math::Vector3d(0, 0.059073, 0.158863)},
    {subt::ArtifactType::TYPE_EXTINGUISHER,
      ignition::math::Vector3d(-0.03557, -0.03509, 0.3479)},
    {subt::ArtifactType::TYPE_GAS,
      ignition::math::Vector3d(0, 0, 0)},
    {subt::ArtifactType::TYPE_HELMET,
      ignition::math::Vector3d(0, 0, 0.165)},
    {subt::ArtifactType::TYPE_PHONE,
      ignition::math::Vector3d(0, -0.004, 0.08)},
    {subt::ArtifactType::TYPE_RESCUE_RANDY,
      ignition::math::Vector3d(-0.071305, 0.021966, 0.39217)},
    {subt::ArtifactType::TYPE_ROPE,
      ignition::math::Vector3d(0.004, -0.03, 0.095)},
    {subt::ArtifactType::TYPE_VENT,
      ignition::math::Vector3d(0, 0, 0.138369)}
  };

  /// \brief Event manager for pausing simulation
  public: EventManager *eventManager;

  /// \brief The set of marsupial pairs.
  public: std::map<std::string, std::string> marsupialPairs;

  /// \brief Models with dead batteries.
  public: std::set<std::string> deadBatteries;

  /// \brief Map of model name to {sim_time_sec, deployments_over_max}. This
  /// map is ued to log when no more rock falls are possible for a rock
  /// fall model.
  public: std::map<std::string, std::pair<int, int>> rockFallsMax;
};

//////////////////////////////////////////////////
GameLogicPlugin::GameLogicPlugin()
  : dataPtr(new GameLogicPluginPrivate)
{
}

//////////////////////////////////////////////////
GameLogicPlugin::~GameLogicPlugin()
{
  this->dataPtr->Finish();
  this->dataPtr->finished = true;
  if (this->dataPtr->publishThread)
    this->dataPtr->publishThread->join();
}

//////////////////////////////////////////////////
void GameLogicPlugin::Configure(const ignition::gazebo::Entity & /*_entity*/,
                           const std::shared_ptr<const sdf::Element> &_sdf,
                           ignition::gazebo::EntityComponentManager & /*_ecm*/,
                           ignition::gazebo::EventManager & _eventMgr)
{
  this->dataPtr->eventManager = &_eventMgr;

  // Check if the game logic plugin has a <logging> element.
  // The <logging> element can contain a <filename_prefix> child element.
  // The <filename_prefix> is used to specify the log filename prefix. For
  // example:
  // <logging>
  //   <path>/tmp</path>
  //   <filename_prefix>subt_tunnel_qual</filename_prefix>
  // </logging>
  const sdf::ElementPtr loggingElem =
    const_cast<sdf::Element*>(_sdf.get())->GetElement("logging");

  std::string filenamePrefix;
  if (loggingElem && loggingElem->HasElement("filename_prefix"))
  {
    // Get the log filename prefix.
    filenamePrefix =
      loggingElem->Get<std::string>("filename_prefix", "subt").first;

    // Get the logpath from the <path> element, if it exists.
    if (loggingElem->HasElement("path"))
    {
      this->dataPtr->logPath =
        loggingElem->Get<std::string>("path", "/dev/null").first;
    }
    else
    {
      // Make sure that we can access the HOME environment variable.
      char *homePath = getenv("HOME");
      if (!homePath)
      {
        ignerr << "Unable to get HOME environment variable. Report this error "
          << "to https://github.com/osrf/subt/issues/new. "
          << "SubT logging will be disabled.\n";
      }
      else
      {
        this->dataPtr->logPath = homePath;
      }
    }
  }

  // Open the log file.
  this->dataPtr->logStream.open(
      (this->dataPtr->logPath + "/" + filenamePrefix + "_" +
      ignition::common::systemTimeISO() + ".log").c_str(), std::ios::out);

  // Open the event log file.
  this->dataPtr->eventStream.open(
      (this->dataPtr->logPath + "/events.yml").c_str(), std::ios::out);

  // Advertise the service to receive artifact reports.
  // Note that we're setting the scope to this service to SCOPE_T, so only
  // nodes within the same process will be able to reach this plugin.
  // The reason for this is to avoid the teams to use this service directly.
  ignition::transport::AdvertiseServiceOptions opts;
  opts.SetScope(ignition::transport::Scope_t::PROCESS);
  this->dataPtr->node.Advertise(kNewArtifactSrv,
    &GameLogicPluginPrivate::OnNewArtifact, this->dataPtr.get(), opts);

  this->dataPtr->ParseArtifacts(_sdf);

  // Get the duration seconds.
  if (_sdf->HasElement("duration_seconds"))
  {
    this->dataPtr->runDuration = std::chrono::seconds(
        _sdf->Get<int>("duration_seconds"));

    ignmsg << "Run duration set to " << this->dataPtr->runDuration.count()
      << " seconds.\n";
  }

  if (_sdf->HasElement("world_name"))
  {
    this->dataPtr->worldName =
      _sdf->Get<std::string>("world_name", "subt").first;
  }
  else
  {
    ignerr << "Missing <world_name>, the GameLogicPlugin will assume a "
      << " world name of 'default'. This could lead to incorrect scoring\n";
  }

  this->dataPtr->node.Advertise("/subt/pose_from_artifact_origin",
      &GameLogicPluginPrivate::OnPoseFromArtifact, this->dataPtr.get());

  this->dataPtr->node.Advertise("/subt/start",
      &GameLogicPluginPrivate::OnStartCall, this->dataPtr.get());

  this->dataPtr->node.Advertise("/subt/finish",
      &GameLogicPluginPrivate::OnFinishCall, this->dataPtr.get());

  this->dataPtr->startPub =
    this->dataPtr->node.Advertise<ignition::msgs::StringMsg>("/subt/start");

  this->dataPtr->competitionClockPub =
    this->dataPtr->node.Advertise<ignition::msgs::Clock>("/subt/run_clock");

  this->dataPtr->artifactReportPub =
    this->dataPtr->node.Advertise<ignition::msgs::Int32>("/subt/artifact_reports_remaining");

  this->dataPtr->publishThread.reset(new std::thread(
        &GameLogicPluginPrivate::PublishScore, this->dataPtr.get()));

  this->dataPtr->node.Subscribe("/subt_performer_detector",
      &GameLogicPluginPrivate::OnEvent, this->dataPtr.get());

  ignmsg << "Starting SubT" << std::endl;

  // Make sure that there are score files.
  this->dataPtr->UpdateScoreFiles();
}

//////////////////////////////////////////////////
void GameLogicPluginPrivate::OnBatteryMsg(
    const ignition::msgs::BatteryState &_msg,
    const transport::MessageInfo &_info)
{
  if (_msg.percentage() <= 0)
  {
    std::vector<std::string> topicParts = common::split(_info.Topic(), "/");
    std::string name = "_unknown_";

    // Get the name of the model from the topic name, where the topic name
    // look like '/model/{model_name}/detach'.
    if (topicParts.size() > 1)
      name = topicParts[1];

    // Make sure the event is logged once.
    if (this->deadBatteries.find(name) == this->deadBatteries.end())
    {
      this->deadBatteries.emplace(name);
      std::ostringstream stream;
      stream
        << "- event:\n"
        << "  type: dead_battery\n"
        << "  time_sec: " << this->simTime.sec() << "\n"
        << "  robot: " << name << std::endl;

      this->LogEvent(stream.str());
    }
  }
}

//////////////////////////////////////////////////
void GameLogicPluginPrivate::OnBreadcrumbDeployEvent(
    const ignition::msgs::Empty &/*_msg*/,
    const transport::MessageInfo &_info)
{
  std::vector<std::string> topicParts = common::split(_info.Topic(), "/");
  std::string name = "_unknown_";

  // Get the name of the model from the topic name, where the topic name
  // look like '/model/{model_name}/deploy'.
  if (topicParts.size() > 1)
    name = topicParts[1];

  std::ostringstream stream;
  stream
    << "- event:\n"
    << "  type: breadcrumb_deploy\n"
    << "  time_sec: " << this->simTime.sec() << "\n"
    << "  robot: " << name << std::endl;

  this->LogEvent(stream.str());
}
<<<<<<< HEAD
=======

//////////////////////////////////////////////////
void GameLogicPluginPrivate::OnRockFallDeployRemainingEvent(
    const ignition::msgs::Int32 &_msg,
    const transport::MessageInfo &_info)
{
  if (_msg.data() == 0) {
    std::vector<std::string> topicParts = common::split(_info.Topic(), "/");
    std::string name = "_unknown_";

    // Get the name of the model from the topic name, where the topic name
    // look like '/model/{model_name}/deploy'.
    if (topicParts.size() > 1)
      name = topicParts[1];

    // Sim time is used to make sure that we report only once per rock fall,
    // and not once for every rock in the rock fall.
    if (this->rockFallsMax[name].first != this->simTime.sec())
    {
      if (this->rockFallsMax[name].second > 0)
      {
        std::ostringstream stream;
        stream
          << "- event:\n"
          << "  type: max_rock_falls\n"
          << "  time_sec: " << this->simTime.sec() << "\n"
          << "  model: " << name << std::endl;

        this->LogEvent(stream.str());
      }

      this->rockFallsMax[name].second++;
      this->rockFallsMax[name].first = this->simTime.sec();
    }
  }
}
>>>>>>> 77eddfec

//////////////////////////////////////////////////
void GameLogicPluginPrivate::OnDetachEvent(
    const ignition::msgs::Empty &/*_msg*/,
    const transport::MessageInfo &_info)
{
  std::vector<std::string> topicParts = common::split(_info.Topic(), "/");
  std::string name = "_unknown_";

  // Get the name of the model from the topic name, where the topic name
  // look like '/model/{model_name}/detach'.
  if (topicParts.size() > 1)
    name = topicParts[1];


  std::ostringstream stream;
  stream
    << "- event:\n"
    << "  type: detach\n"
    << "  time_sec: " << this->simTime.sec() << "\n"
    << "  robot: " << name << std::endl;

  this->LogEvent(stream.str());
}

//////////////////////////////////////////////////
void GameLogicPluginPrivate::OnEvent(const ignition::msgs::Pose &_msg)
{
  std::string frameId = "nil";
  std::string state = "nil";
  std::map<std::string, std::string> extraData;

  for (int i = 0; i < _msg.header().data_size(); ++i)
  {
    if (_msg.header().data(i).key() == "frame_id")
      frameId = _msg.header().data(i).value(0);
    else if (_msg.header().data(i).key() == "state")
    {
      if (_msg.header().data(i).value(0) == "1")
        state = "enter";
      else
        state = "exit";
    }
    else
    {
      extraData[_msg.header().data(i).key()] =  _msg.header().data(i).value(0);
    }
  }

  std::ostringstream stream;
  stream
    << "- event:\n"
    << "  type: detect\n"
    << "  time_sec: " << _msg.header().stamp().sec() << "\n"
    << "  detector: " << frameId << "\n"
    << "  robot: " << _msg.name() << "\n"
    << "  state: " << state << std::endl;
  if (!extraData.empty())
  {
    stream << "  extra:\n";
    for (const auto &data : extraData)
    {
      stream << "    "
        << data.first << ": " << data.second << std::endl;
    }
  }
  this->LogEvent(stream.str());
}

//////////////////////////////////////////////////
void GameLogicPlugin::PostUpdate(
    const ignition::gazebo::UpdateInfo &_info,
    const ignition::gazebo::EntityComponentManager &_ecm)
{
  // Store sim time
  int64_t s, ns;
  std::tie(s, ns) = ignition::math::durationToSecNsec(_info.simTime);
  this->dataPtr->simTime.set_sec(s);
  this->dataPtr->simTime.set_nsec(ns);

  // Capture the names of the robots. We only do this until the team
  // triggers the start signal.
  if (!this->dataPtr->started)
  {
    // Get an iterator to the base station's pose.
    std::map<std::string, ignition::math::Pose3d>::iterator baseIter =
      this->dataPtr->poses.find(subt::kBaseStationName);

    _ecm.Each<gazebo::components::DetachableJoint>(
        [&](const gazebo::Entity &,
            const gazebo::components::DetachableJoint *_detach) -> bool
        {
          auto parentModel = _ecm.Component<gazebo::components::ParentEntity>(
              _detach->Data().parentLink);
          auto childModel = _ecm.Component<gazebo::components::ParentEntity>(
              _detach->Data().childLink);

          bool parentPerformer =
            !_ecm.ChildrenByComponents(parentModel->Data(),
                gazebo::components::Performer()).empty();
          bool childPerformer = !_ecm.ChildrenByComponents(childModel->Data(),
              gazebo::components::Performer()).empty();

          if (parentPerformer && childPerformer)
          {
            auto parentName = _ecm.Component<gazebo::components::Name>(
                parentModel->Data());

            auto childName = _ecm.Component<gazebo::components::Name>(
                childModel->Data());
            this->dataPtr->marsupialPairs[parentName->Data()] =
              childName->Data();
          }
          return true;
        });

    _ecm.Each<gazebo::components::Sensor,
              gazebo::components::ParentEntity>(
        [&](const gazebo::Entity &,
            const gazebo::components::Sensor *,
            const gazebo::components::ParentEntity *_parent) -> bool
        {
          // Get the model. We are assuming that a sensor is attached to
          // a link.
          auto model = _ecm.Component<gazebo::components::ParentEntity>(
              _parent->Data());

          if (model)
          {
            // Check if the robot has moved into the tunnel. In this case,
            // we need to trigger the /subt/start.
            if (!this->dataPtr->started && baseIter !=
                this->dataPtr->poses.end())
            {
              auto mPose =
                _ecm.Component<gazebo::components::Pose>(model->Data());
              // Execute the start logic if a robot has moved into the tunnel.
              if (baseIter->second.Pos().Distance(mPose->Data().Pos()) >
                  this->dataPtr->allowedDistanceFromBase)
              {
                ignition::msgs::Boolean req, res;
                req.set_data(true);
                this->dataPtr->OnStartCall(req, res);
              }
            }

            // Get the model name
            auto mName =
              _ecm.Component<gazebo::components::Name>(model->Data());
            if (this->dataPtr->robotNames.find(mName->Data()) ==
                this->dataPtr->robotNames.end())
            {
              this->dataPtr->robotNames.insert(mName->Data());

              auto filePath =
                _ecm.Component<gazebo::components::SourceFilePath>(
                model->Data());

              // Store unique robot platform information.
              for (const std::string &type : robotPlatformTypes)
              {
                std::string platformNameUpper = filePath->Data();
                std::transform(platformNameUpper.begin(),
                    platformNameUpper.end(),
                    platformNameUpper.begin(), ::toupper);
                if (platformNameUpper.find(type) != std::string::npos)
                {
                  this->dataPtr->robotTypes.insert(type);

                  // The full type is in the directory name, which is third
                  // from the end (.../TYPE/VERSION/model.sdf).
                  std::vector<std::string> pathParts =
                    ignition::common::split(platformNameUpper, "/");
                  this->dataPtr->robotFullTypes[mName->Data()] =
                    {type, pathParts[pathParts.size()-3]};
                }
              }

              // Subscribe to detach topics. We are doing a blanket
              // subscribe even though a robot model may not be marsupial.
              // This is fine since non-marsupial vehicles won't create the
              // publisher, and no extra logic is required here.
              std::string detachTopic = std::string("/model/") +
                mName->Data() + "/detach";
              this->dataPtr->node.Subscribe(detachTopic,
                  &GameLogicPluginPrivate::OnDetachEvent, this->dataPtr.get());

              // Subscribe to breadcrumb deploy topics. We are doing a blanket
              // subscribe even though a robot model may not have
              // breadcrumbs.
              std::string deployTopic = std::string("/model/") +
                mName->Data() + "/breadcrumb/deploy";
              this->dataPtr->node.Subscribe(deployTopic,
                  &GameLogicPluginPrivate::OnBreadcrumbDeployEvent,
                  this->dataPtr.get());

              // Subscribe to battery state in order to log battery events.
              std::string batteryTopic = std::string("/model/") +
                mName->Data() + "/battery/linear_battery/state";
              this->dataPtr->node.Subscribe(batteryTopic,
                  &GameLogicPluginPrivate::OnBatteryMsg, this->dataPtr.get());
            }
          }
          return true;
        });

    // Start automatically if warmup time has elapsed.
    if (this->dataPtr->simTime.sec() >= this->dataPtr->warmupTimeSec)
    {
      this->dataPtr->Start();
    }
  }

  // Update pose information
  _ecm.Each<gazebo::components::Model,
            gazebo::components::Name,
            gazebo::components::Pose,
            gazebo::components::Static>(
      [&](const gazebo::Entity &,
          const gazebo::components::Model *,
          const gazebo::components::Name *_nameComp,
          const gazebo::components::Pose *_poseComp,
          const gazebo::components::Static *) -> bool
      {
        // Subscribe to remaining rock fall deploy topics. We are doing a
        // blanket subscribe even though a model in this function may not be
        // a rock fall.
        if (this->dataPtr->rockFallsMax.find(_nameComp->Data()) ==
            this->dataPtr->rockFallsMax.end())
        {
          std::string deployRemainingTopic = std::string("/model/") +
                  _nameComp->Data() + "/breadcrumbs/Rock/deploy/remaining";
          this->dataPtr->rockFallsMax[_nameComp->Data()] = {0, 0};
          this->dataPtr->node.Subscribe(deployRemainingTopic,
              &GameLogicPluginPrivate::OnRockFallDeployRemainingEvent,
              this->dataPtr.get());
        }

        this->dataPtr->poses[_nameComp->Data()] = _poseComp->Data();
        for (std::pair<const subt::ArtifactType,
            std::map<std::string, ignition::math::Pose3d>> &artifactPair :
            this->dataPtr->artifacts)
        {
          for (std::pair<const std::string, ignition::math::Pose3d> &artifact :
              artifactPair.second)
          {
            if (artifact.first == _nameComp->Data())
            {
              // Get a rotation matrix for the artifact
              ignition::math::Matrix3d mat(_poseComp->Data().Rot());

              // Compute the localization point
              ignition::math::Vector3d localizationPoint =
                _poseComp->Data().Pos() +
                mat * this->dataPtr->artifactOffsets[artifactPair.first];

              // Store the final localization point.
              artifact.second.Pos() = localizationPoint;
              break;
            }
          }
        }

        return true;
      });

    // log robot pose and vel data
    _ecm.Each<gazebo::components::Sensor,
              gazebo::components::ParentEntity>(
        [&](const gazebo::Entity &,
            const gazebo::components::Sensor *,
            const gazebo::components::ParentEntity *_parent) -> bool
        {
          // Get the model. We are assuming that a sensor is attached to
          // a link.
          auto model = _ecm.Component<gazebo::components::ParentEntity>(
              _parent->Data());

          if (!model)
            return true;

          // robot pose.
          auto poseComp =
              _ecm.Component<gazebo::components::Pose>(model->Data());
          if (!poseComp)
            return true;
          math::Pose3d pose = poseComp->Data();

          // robot name
          auto nameComp =
              _ecm.Component<gazebo::components::Name>(model->Data());
          if (!nameComp)
            return true;
          std::string name = nameComp->Data();

          // sim time
          double t = s + static_cast<double>(ns)*1e-9;
          auto tDur =
              std::chrono::duration_cast<std::chrono::steady_clock::duration>
              (std::chrono::seconds(s) + std::chrono::nanoseconds(ns));

          // store robot pose and velocity data only if robot has traveled
          // more than 1 meter
          auto robotPoseDataIt = this->dataPtr->robotPoseData.find(name);
          if (robotPoseDataIt == this->dataPtr->robotPoseData.end())
          {
            this->dataPtr->robotPoseData[name].push_back(
                std::make_pair(tDur, pose.Pos()));

            this->dataPtr->robotStartPose[name] = pose;
            this->dataPtr->robotDistance[name] = 0.0;
            this->dataPtr->robotMaxEuclideanDistance[name] = 0.0;
            this->dataPtr->robotAvgVel[name] = 0.0;
            this->dataPtr->robotElevationGain[name] = 0.0;
            this->dataPtr->robotElevationLoss[name] = 0.0;

            this->dataPtr->robotPrevPose[name] = pose;
            return true;
          }
          else if (robotPoseDataIt->second.back().second.Distance(pose.Pos())
              > 1.0)
          {
            //  time passed since last pose sample
            double prevT = robotPoseDataIt->second.back().first.count() * 1e-9;
            double dt = t - prevT;

            // sim paused?
            if (dt <= 0)
              return true;

            // Consider only velocity in the xy plane.
            math::Vector3d p1 = pose.Pos();
            math::Vector3d p2 = robotPoseDataIt->second.back().second;
            double dist = sqrt(std::pow(p2.X() - p1.X(), 2) +
                std::pow(p2.Y() - p1.Y(), 2));
            double vel = dist / dt;

            // greatest max velocity by a robot
            if (vel > this->dataPtr->maxRobotVel.second)
            {
              this->dataPtr->maxRobotVel.first = name;
              this->dataPtr->maxRobotVel.second = vel;
            }

            // avg vel for this robot
            size_t velCount = robotPoseDataIt->second.size();
            double avgVel =
                (this->dataPtr->robotAvgVel[name] * velCount + vel) /
                (velCount + 1);
            this->dataPtr->robotAvgVel[name] = avgVel;

            // greatest avg vel by a robot
            if (avgVel > this->dataPtr->maxRobotAvgVel.second)
            {
              this->dataPtr->maxRobotAvgVel.first = name;
              this->dataPtr->maxRobotAvgVel.second = avgVel;
            }

            robotPoseDataIt->second.push_back(std::make_pair(tDur, pose.Pos()));
          }

          // compute and log greatest / total distance traveled and
          // elevation changes

          // distance traveled by this robot
          double distanceDiff =
              this->dataPtr->robotPrevPose[name].Pos().Distance(pose.Pos());
          double distanceTraveled = this->dataPtr->robotDistance[name] +
              distanceDiff;
          this->dataPtr->robotDistance[name] = distanceTraveled;

          // greatest distance traveled by a robot
          if (distanceTraveled > this->dataPtr->maxRobotDistance.second)
          {
            this->dataPtr->maxRobotDistance.first = name;
            this->dataPtr->maxRobotDistance.second = distanceTraveled;
          }

          // max euclidean from starting pose for this robot
          double euclideanDist =
              pose.Pos().Distance(this->dataPtr->robotStartPose[name].Pos());
          if (euclideanDist > this->dataPtr->robotMaxEuclideanDistance[name])
              this->dataPtr->robotMaxEuclideanDistance[name] = euclideanDist;

          // greatest euclidean distance traveled by a robot
          if (euclideanDist > this->dataPtr->maxRobotEuclideanDistance.second)
          {
            this->dataPtr->maxRobotEuclideanDistance.first = name;
            this->dataPtr->maxRobotEuclideanDistance.second = euclideanDist;
          }

          // total distance traveled by all robots
          this->dataPtr->robotsTotalDistance += distanceDiff;

          // greatest elevation gain / loss
          double elevationDiff =
              pose.Pos().Z() -  this->dataPtr->robotPrevPose[name].Pos().Z();
          if (elevationDiff > 0)
          {
            double elevationGain = this->dataPtr->robotElevationGain[name]
                + elevationDiff;
            this->dataPtr->robotElevationGain[name] = elevationGain;
            if (elevationGain > this->dataPtr->maxRobotElevationGain.second)
            {
              this->dataPtr->maxRobotElevationGain.first = name;
              this->dataPtr->maxRobotElevationGain.second = elevationGain;
            }
            // total elevation gain by all robots
            this->dataPtr->robotsTotalElevationGain += elevationDiff;
          }
          else
          {
            double elevationLoss = this->dataPtr->robotElevationLoss[name]
                + elevationDiff;
            this->dataPtr->robotElevationLoss[name] = elevationLoss;
            if (elevationLoss < this->dataPtr->maxRobotElevationLoss.second)
            {
              this->dataPtr->maxRobotElevationLoss.first = name;
              this->dataPtr->maxRobotElevationLoss.second = elevationLoss;
            }
            // total elevation loss by all robots
            this->dataPtr->robotsTotalElevationLoss += elevationDiff;
          }

          // min / max elevation reached
          double elevation = pose.Pos().Z();
          if (elevation > this->dataPtr->maxRobotElevation.second ||
              this->dataPtr->maxRobotElevation.first.empty())
          {
            this->dataPtr->maxRobotElevation.first = name;
            this->dataPtr->maxRobotElevation.second = elevation;
          }

          if (elevation < this->dataPtr->minRobotElevation.second ||
              this->dataPtr->minRobotElevation.first.empty())
          {
            this->dataPtr->minRobotElevation.first = name;
            this->dataPtr->minRobotElevation.second = elevation;
          }

          this->dataPtr->robotPrevPose[name] = pose;
          return true;
        });


  // Set the artifact origin pose
  if (this->dataPtr->artifactOriginPose == ignition::math::Pose3d::Zero)
  {
    static bool errorSent = false;

    // Get the artifact origin's pose.
    std::map<std::string, ignition::math::Pose3d>::iterator originIter =
      this->dataPtr->poses.find(subt::kArtifactOriginName);
    if (originIter == this->dataPtr->poses.end() && !errorSent)
    {
      ignerr << "[GameLogicPlugin]: Unable to find the artifact origin ["
        << subt::kArtifactOriginName
        << "]. Ignoring PoseFromArtifact request" << std::endl;
      errorSent = true;
    }
    else
    {
      this->dataPtr->artifactOriginPose = originIter->second;
    }
  }

  // Get the start sim time in nanoseconds.
  auto startSimTime = std::chrono::nanoseconds(
      this->dataPtr->startSimTime.sec() * 1000000000 +
      this->dataPtr->startSimTime.nsec());

  // Compute the elapsed competition time.
  auto elapsedCompetitionTime = this->dataPtr->started ?
    _info.simTime - startSimTime : std::chrono::seconds(0);

  // Compute the remaining competition time.
  auto remainingCompetitionTime = this->dataPtr->started &&
    this->dataPtr->runDuration != std::chrono::seconds(0) ?
    this->dataPtr->runDuration - elapsedCompetitionTime :
    std::chrono::seconds(0) ;

  // Check if the allowed time has elapsed. If so, then mark as finished.
  if ((this->dataPtr->started && !this->dataPtr->finished) &&
      this->dataPtr->runDuration != std::chrono::seconds(0) &&
      remainingCompetitionTime <= std::chrono::seconds(0))
  {
    ignmsg << "Time limit[" <<  this->dataPtr->runDuration.count()
      << "s] reached.\n";
    this->dataPtr->Finish();
  }

  auto currentTime = std::chrono::steady_clock::now();
  if (currentTime - this->dataPtr->lastStatusPubTime > std::chrono::seconds(1))
  {
    ignition::msgs::Clock competitionClockMsg;
    ignition::msgs::Header::Map *mapData =
      competitionClockMsg.mutable_header()->add_data();
    mapData->set_key("phase");
    if (this->dataPtr->started)
    {
      mapData->add_value(this->dataPtr->finished ? "finished" : "run");
      auto secondsRemaining = std::chrono::duration_cast<std::chrono::seconds>(
          remainingCompetitionTime);
      competitionClockMsg.mutable_sim()->set_sec(secondsRemaining.count());
    }
    else if (!this->dataPtr->finished)
    {
      mapData->add_value("setup");
      competitionClockMsg.mutable_sim()->set_sec(
          this->dataPtr->warmupTimeSec - this->dataPtr->simTime.sec());
    }
    else
    {
      // It's possible for a team to call Finish before starting.
      mapData->add_value("finished");
    }

    this->dataPtr->competitionClockPub.Publish(competitionClockMsg);

    ignition::msgs::StringMsg msg;
    msg.mutable_header()->mutable_stamp()->CopyFrom(this->dataPtr->simTime);
    msg.set_data(this->dataPtr->state);
    this->dataPtr->startPub.Publish(msg);
    this->dataPtr->lastStatusPubTime = currentTime;

    // Publish the remaining artifact reports
    ignition::msgs::Int32 limitMsg;
    limitMsg.set_data(this->dataPtr->reportCountLimit -
        this->dataPtr->reportCount);
    this->dataPtr->artifactReportPub.Publish(limitMsg);
  }

  this->dataPtr->CheckRobotFlip();

  // Periodically update the score file.
  if (!this->dataPtr->finished && currentTime -
      this->dataPtr->lastUpdateScoresTime > std::chrono::seconds(30))
  {
    this->dataPtr->UpdateScoreFiles();
  }
}

/////////////////////////////////////////////////
bool GameLogicPluginPrivate::OnNewArtifact(const subt::msgs::Artifact &_req,
                                           subt::msgs::ArtifactScore &_resp)
{
  this->Log() << "new_artifact_reported" << std::endl;
  ignmsg << "SimTime[" << this->simTime.sec() << " " << this->simTime.nsec()
         << "] OnNewArtifact Msg=" << _req.DebugString() << std::endl;

  auto realTime = std::chrono::steady_clock::now().time_since_epoch();
  auto s = std::chrono::duration_cast<std::chrono::seconds>(realTime);
  auto ns = std::chrono::duration_cast<std::chrono::nanoseconds>(realTime-s);

  *_resp.mutable_artifact() = _req;

  _resp.mutable_submitted_datetime()->set_sec(s.count());
  _resp.mutable_submitted_datetime()->set_nsec(ns.count());
  *_resp.mutable_sim_time() = this->simTime;

  // TODO(anyone) Where does run information come from?
  _resp.set_run(1);

  ArtifactType artifactType;

  if (this->started && this->finished)
  {
    _resp.set_report_status("scoring finished");
    std::ostringstream stream;
    stream
      << "- event:\n"
      << "  type: artifact_report_score_finished\n"
      << "  time_sec: " << this->simTime.sec() << "\n"
      << "  total_score: " << this->totalScore << std::endl;
    this->LogEvent(stream.str());
  }
  else if (!this->started && !this->finished)
  {
    _resp.set_report_status("run not started");
    std::ostringstream stream;
    stream
      << "- event:\n"
      << "  type: artifact_report_not_started\n"
      << "  time_sec: " << this->simTime.sec() << "\n"
      << "  total_score: " << this->totalScore << std::endl;
    this->LogEvent(stream.str());
  }
  else if (this->reportCount >= this->reportCountLimit)
  {
    _resp.set_report_status("report limit exceeded");
    std::ostringstream stream;
    stream
      << "- event:\n"
      << "  type: artifact_report_limit_exceeded\n"
      << "  time_sec: " << this->simTime.sec() << "\n"
      << "  total_score: " << this->totalScore << std::endl;
    this->LogEvent(stream.str());
  }
  else if (!this->ArtifactFromInt(_req.type(), artifactType))
  {
    std::ostringstream stream;
    stream
      << "- event:\n"
      << "  type: artifact_report_unknown_artifact\n"
      << "  time_sec: " << this->simTime.sec() << "\n"
      << "  total_score: " << this->totalScore << std::endl;
    this->LogEvent(stream.str());

    ignerr << "Unknown artifact code. The number should be between 0 and "
          << this->kArtifactTypes.size() - 1 << " but we received "
          << _req.type() << std::endl;

    this->Log() << "error Unknown artifact code. The number should be between "
                << "0 and " << this->kArtifactTypes.size() - 1
                << " but we received " << _req.type() << std::endl;
    _resp.set_report_status("scored");
  }
  else
  {
    std::lock_guard<std::mutex> lock(this->mutex);
    auto [scoreDiff, duplicate] = this->ScoreArtifact(
        artifactType, _req.pose());

    _resp.set_score_change(scoreDiff);
    _resp.set_report_status("scored");

    if (!duplicate)
      this->totalScore += scoreDiff;

    ignmsg << "Total score: " << this->totalScore << std::endl;
    this->Log() << "new_total_score " << this->totalScore << std::endl;
  }

  _resp.set_report_id(this->reportCount);

  // Finish if the maximum score has been reached, or if the maximum number
  // of artifact reports has been reached..
  if (this->totalScore >= this->artifactCount)
  {
    ignmsg << "Max score has been reached. Congratulations!" << std::endl;
    this->Finish();
    return true;
  }

  if (!this->finished && this->reportCount > this->reportCountLimit)
  {
    _resp.set_report_status("report limit exceeded");
    this->Log() << "report_limit_exceeded" << std::endl;
    ignmsg << "Report limit exceed." << std::endl;
    this->Finish();
    return true;
  }

  // Update the score files, in case something bad happens.
  // The ::Finish functions, used above, will also call the UpdateScoreFiles
  // function.
  this->UpdateScoreFiles();

  return true;
}

/////////////////////////////////////////////////
bool GameLogicPluginPrivate::ArtifactFromInt(const uint32_t &_typeInt,
    ArtifactType &_type)
{
  if (_typeInt > this->kArtifactTypes.size())
    return false;

  _type = static_cast<ArtifactType>(_typeInt);
  return true;
}

/////////////////////////////////////////////////
std::tuple<double, bool> GameLogicPluginPrivate::ScoreArtifact(
    const ArtifactType &_type, const ignition::msgs::Pose &_pose)
{
  // Sanity check: Make sure that we have crossed the starting gate.
  if (!this->started)
  {
    ignmsg << "  The task hasn't started yet" << std::endl;
    this->Log() << "task_not_started" << std::endl;
    return {0.0, false};
  }

  // Sanity check: Make sure that we still have artifacts.
  if (this->foundArtifacts.size() >= this->artifactCount)
  {
    ignmsg << "  No artifacts remaining" << std::endl;
    this->Log() << "no_remaining_artifacts_of_specified_type" << std::endl;
    return {0.0, false};
  }

  // The teams are reporting the artifact poses relative to the fiducial located
  // in the staging area. Now, we convert the reported pose to world coordinates
  ignition::math::Pose3d artifactPose = ignition::msgs::Convert(_pose);
  ignition::math::Pose3d pose = artifactPose + this->artifactOriginPose;
  ignition::math::Vector3d observedObjectPose = pose.Pos();

  // Type converted into a string.
  std::string reportType;
  if (!this->StringFromArtifact(_type, reportType))
  {
    ignmsg << "Unknown artifact type" << std::endl;
    this->Log() << "Unkown artifact type reported" << std::endl;

    std::ostringstream stream;
    stream
      << "- event:\n"
      << "  type: unknown_artifact_type\n"
      << "  time_sec: " << this->simTime.sec() << "\n"
      << "  reported_pose: " << observedObjectPose << "\n"
      << "  reported_artifact_type: " << reportType << "\n";
    this->LogEvent(stream.str());

    return {0.0, false};
  }

  // Pose converted into a string.
  std::string reportPose = std::to_string(_pose.position().x()) + "_" +
                           std::to_string(_pose.position().y()) + "_" +
                           std::to_string(_pose.position().z());

  // Unique report Id: Type and pose combined into a string.
  std::string uniqueReportStr = reportType + "_" + reportPose;

  auto uniqueReport = this->uniqueReports.find(uniqueReportStr);

  // Check whether we received the same report before.
  if (uniqueReport != this->uniqueReports.end())
  {
    ignmsg << "This report has been received before" << std::endl;
    this->Log() << "This report has been received before" << std::endl;

    std::ostringstream stream;
    stream
      << "- event:\n"
      << "  type: duplicate_artifact_report\n"
      << "  time_sec: " << this->simTime.sec() << "\n"
      << "  reported_pose: " << observedObjectPose << "\n"
      << "  reported_artifact_type: " << reportType << "\n";
    this->LogEvent(stream.str());

    this->duplicateReportCount++;
    return {uniqueReport->second, true};
  }

  // This is a unique report.
  this->reportCount++;

  double score = 0.0;
  std::map<std::string, ignition::math::Pose3d> &potentialArtifacts =
    this->artifacts[_type];

  // From the list of potential artifacts, find out which one is
  // closer (Euclidean distance) to the located by this request.
  std::tuple<std::string, ignition::math::Vector3d, double> minDistance =
    {"", ignition::math::Vector3d(), std::numeric_limits<double>::infinity()};
  for (const std::pair<std::string, ignition::math::Pose3d> &object :
       potentialArtifacts)
  {
    // make sure the artifact has been loaded
    ignition::math::Vector3d artifactPos = object.second.Pos();
    if (std::isinf(artifactPos.X()) || std::isinf(artifactPos.Y())
        || std::isinf(artifactPos.Z()))
      continue;

    double distance = observedObjectPose.Distance(artifactPos);

    if (distance < std::get<2>(minDistance))
    {
      std::get<0>(minDistance) = object.first;
      std::get<1>(minDistance) = object.second.Pos();
      std::get<2>(minDistance) = distance;
    }
  }

  // Calculate the score based on accuracy in the location. Make sure that
  // the artifact was not already reported.
  double distToArtifact = std::get<2>(minDistance);
  if (distToArtifact < 5)
  {
    std::string artifactName = std::get<0>(minDistance);
    if (this->foundArtifacts.find(artifactName) ==
        this->foundArtifacts.end())
    {
      score = 1.0;

      // Keep track of the artifacts that were found.
      this->foundArtifacts.insert(artifactName);
      this->Log() << "found_artifact " << std::get<0>(minDistance) << std::endl;

      // collect artifact report data for logging
      // update closest artifact reported so far
      double closestDist = std::get<4>(this->closestReport);
      if (closestDist < 0.0 || distToArtifact < closestDist)
      {
        std::string artifactType;
        if (!this->StringFromArtifact(_type, artifactType))
          artifactType = "";
        // the elements are name, type, true pos, reported pos, dist
        std::get<0>(this->closestReport) = artifactName;
        std::get<1>(this->closestReport) = artifactType;
        std::get<2>(this->closestReport) = std::get<1>(minDistance);
        std::get<3>(this->closestReport) = observedObjectPose;
        std::get<4>(this->closestReport) = std::get<2>(minDistance);
      }
      // compute sim time of this report
      double reportTime = this->simTime.sec() + this->simTime.nsec() * 1e-9;
      this->lastReportTime = reportTime;
      if (this->firstReportTime < 0)
        this->firstReportTime = reportTime;
    }
  }

  // This is a new unique report, let's save it.
  this->uniqueReports[uniqueReportStr] = score;

  auto outDist = std::isinf(std::get<2>(minDistance)) ? -1 :
    std::get<2>(minDistance);
  std::ostringstream stream;
  stream
    << "- event:\n"
    << "  type: artifact_report_attempt\n"
    << "  time_sec: " << this->simTime.sec() << "\n"
    << "  reported_pose: " << observedObjectPose << "\n"
    << "  reported_artifact_type: " << reportType << "\n"
    << "  closest_artifact_name: " << std::get<0>(minDistance) << "\n"
    << "  distance: " <<  outDist << "\n"
    << "  points_scored: " << score << "\n"
    << "  total_score: " << this->totalScore + score << std::endl;
  this->LogEvent(stream.str());

  this->Log() << "calculated_dist[" << std::get<2>(minDistance)
    << "] for artifact[" << std::get<0>(minDistance) << "] reported_pos["
    << observedObjectPose << "]" << std::endl;

  ignmsg << "  [Total]: " << score << std::endl;
  this->Log() << "modified_score " << score << std::endl;

  return {score, false};
}

/////////////////////////////////////////////////
bool GameLogicPluginPrivate::ArtifactFromString(const std::string &_name,
    ArtifactType &_type)
{
  auto pos = std::find_if(
    std::begin(this->kArtifactTypes),
    std::end(this->kArtifactTypes),
    [&_name](const typename std::pair<ArtifactType, std::string> &_pair)
    {
      return (std::get<1>(_pair) == _name);
    });

  if (pos == std::end(this->kArtifactTypes))
    return false;

  _type = std::get<0>(*pos);
  return true;
}

/////////////////////////////////////////////////
bool GameLogicPluginPrivate::StringFromArtifact(const ArtifactType &_type,
    std::string &_strType)
{
  auto pos = std::find_if(
    std::begin(this->kArtifactTypes),
    std::end(this->kArtifactTypes),
    [&_type](const typename std::pair<ArtifactType, std::string> &_pair)
    {
      return (std::get<0>(_pair) == _type);
    });

  if (pos == std::end(this->kArtifactTypes))
    return false;

  _strType = std::get<1>(*pos);
  return true;
}

/////////////////////////////////////////////////
void GameLogicPluginPrivate::ParseArtifacts(
    const std::shared_ptr<const sdf::Element> &_sdf)
{
  sdf::ElementPtr artifactElem = const_cast<sdf::Element*>(
      _sdf.get())->GetElement("artifact");

  while (artifactElem)
  {
    // Sanity check: "Name" is required.
    if (!artifactElem->HasElement("name"))
    {
      ignerr << "[GameLogicPlugin]: Parameter <name> not found. Ignoring this "
            << "artifact" << std::endl;
      this->Log() << "error Parameter <name> not found. Ignoring this artifact"
                  << std::endl;
      artifactElem = artifactElem->GetNextElement("artifact");
      continue;
    }
    std::string modelName = artifactElem->Get<std::string>("name",
        "name").first;

    // Sanity check: "Type" is required.
    if (!artifactElem->HasElement("type"))
    {
      ignerr << "[GameLogicPlugin]: Parameter <type> not found. Ignoring this "
        << "artifact" << std::endl;
      this->Log() << "error Parameter <type> not found. Ignoring this artifact"
                  << std::endl;

      artifactElem = artifactElem->GetNextElement("artifact");
      continue;
    }

    // Sanity check: Make sure that the artifact type is supported.
    std::string modelTypeStr = artifactElem->Get<std::string>("type",
        "type").first;
    ArtifactType modelType;
    if (!this->ArtifactFromString(modelTypeStr, modelType))
    {
      ignerr << "[GameLogicPlugin]: Unknown artifact type ["
        << modelTypeStr << "]. Ignoring artifact" << std::endl;
      this->Log() << "error Unknown artifact type ["
                  << modelTypeStr << "]. Ignoring artifact" << std::endl;
      artifactElem = artifactElem->GetNextElement("artifact");
      continue;
    }

    // Sanity check: The artifact shouldn't be repeated.
    if (this->artifacts.find(modelType) != this->artifacts.end())
    {
      const std::map<std::string, ignition::math::Pose3d> &modelNames =
        this->artifacts[modelType];

      if (modelNames.find(modelName) != modelNames.end())
      {
        ignerr << "[GameLogicPlugin]: Repeated model with name ["
          << modelName << "]. Ignoring artifact" << std::endl;
        this->Log() << "error Repeated model with name ["
                    << modelName << "]. Ignoring artifact" << std::endl;
        artifactElem = artifactElem->GetNextElement("artifact");
        continue;
      }
    }

    ignmsg << "Adding artifact name[" << modelName << "] type string["
      << modelTypeStr << "] typeid[" << static_cast<int>(modelType) << "]\n";
    this->artifacts[modelType][modelName] =
        ignition::math::Pose3d(ignition::math::INF_D, ignition::math::INF_D,
            ignition::math::INF_D, 0, 0, 0);
        artifactElem = artifactElem->GetNextElement("artifact");

    // Helper variable that is the total number of artifacts.
    this->artifactCount++;
  }
}

/////////////////////////////////////////////////
void GameLogicPluginPrivate::PublishScore()
{
  transport::Node::Publisher scorePub =
    this->node.Advertise<ignition::msgs::Float>("/subt/score");
  ignition::msgs::Float msg;

  while (!this->finished)
  {
    msg.set_data(this->totalScore);

    scorePub.Publish(msg);
    IGN_SLEEP_S(1);
  }
}

/////////////////////////////////////////////////
bool GameLogicPluginPrivate::OnFinishCall(const ignition::msgs::Boolean &_req,
  ignition::msgs::Boolean &_res)
{
  if (this->started && _req.data() && !this->finished)
  {
    this->Finish();
    _res.set_data(true);
  }
  else
    _res.set_data(false);

  return true;
}


/////////////////////////////////////////////////
bool GameLogicPluginPrivate::OnStartCall(const ignition::msgs::Boolean &_req,
  ignition::msgs::Boolean &_res)
{
  if (_req.data())
    _res.set_data(this->Start());
  else
    _res.set_data(false);

  return true;
}

/////////////////////////////////////////////////
bool GameLogicPluginPrivate::Start()
{
  bool result = false;

  if (!this->started && !this->finished)
  {
    result = true;
    this->started = true;
    this->startTime = std::chrono::steady_clock::now();
    this->startSimTime = this->simTime;
    ignmsg << "Scoring has Started" << std::endl;
    this->Log() << "scoring_started" << std::endl;

    ignition::msgs::StringMsg msg;
    msg.mutable_header()->mutable_stamp()->CopyFrom(this->simTime);
    msg.set_data("started");
    this->state = "started";
    this->startPub.Publish(msg);
    this->lastStatusPubTime = std::chrono::steady_clock::now();

    std::ostringstream stream;
    stream
      << "- event:\n"
      << "  type: started\n"
      << "  time_sec: " << this->simTime.sec() << std::endl;
    this->LogEvent(stream.str());
  }

  // Update files when scoring has started.
  this->UpdateScoreFiles();

  return result;
}

/////////////////////////////////////////////////
void GameLogicPluginPrivate::Finish()
{
  // Pause simulation when finished. Always send this request, just to be
  // safe.
  this->eventManager->Emit<events::Pause>(true);

  if (this->finished)
    return;

  // Elapsed time
  int realElapsed = 0;
  int simElapsed = 0;

  // Update the score.yml and summary.yml files. This function also
  // returns the time point used to calculate the elapsed real time. By
  // returning this time point, we can make sure that this function (the
  // ::Finish function) uses the same time point.
  std::chrono::steady_clock::time_point currTime = this->UpdateScoreFiles();

  if (this->started)
  {
    realElapsed = std::chrono::duration_cast<std::chrono::seconds>(
        currTime - this->startTime).count();

    simElapsed = this->simTime.sec() - this->startSimTime.sec();

    ignmsg << "Scoring has finished. Elapsed real time: "
          << realElapsed << " seconds. Elapsed sim time: "
          << simElapsed << " seconds. " << std::endl;

    this->Log() << "finished_elapsed_real_time " << realElapsed
      << " s." << std::endl;
    this->Log() << "finished_elapsed_sim_time " << simElapsed
      << " s." << std::endl;
    this->Log() << "finished_score " << this->totalScore << std::endl;
    this->logStream.flush();

    std::ostringstream stream;
    stream
      << "- event:\n"
      << "  type: finished\n"
      << "  time_sec: " << this->simTime.sec() << "\n"
      << "  elapsed_real_time: " << realElapsed << "\n"
      << "  elapsed_sim_time: " << simElapsed << "\n"
      << "  total_score: " << this->totalScore << std::endl;
    this->LogEvent(stream.str());

    // \todo(nkoenig) After the tunnel circuit, change the /subt/start topic
    // to /sub/status.
    ignition::msgs::StringMsg msg;
    msg.mutable_header()->mutable_stamp()->CopyFrom(this->simTime);
    msg.set_data("finished");
    this->state = "finished";
    this->startPub.Publish(msg);
    this->lastStatusPubTime = std::chrono::steady_clock::now();
  }

  this->finished = true;
}

/////////////////////////////////////////////////
std::chrono::steady_clock::time_point GameLogicPluginPrivate::UpdateScoreFiles()
{
  std::lock_guard<std::mutex> lock(this->logMutex);

  // Elapsed time
  int realElapsed = 0;
  int simElapsed = 0;
  std::chrono::steady_clock::time_point currTime =
    std::chrono::steady_clock::now();

  if (this->started)
  {
    simElapsed = this->simTime.sec() - this->startSimTime.sec();
    realElapsed = std::chrono::duration_cast<std::chrono::seconds>(
        currTime - this->startTime).count();
  }

  // Output a run summary
  std::ofstream summary(this->logPath + "/summary.yml", std::ios::out);

  summary << "was_started: " << this->started << std::endl;
  summary << "sim_time_duration_sec: " << simElapsed << std::endl;
  summary << "real_time_duration_sec: " << realElapsed << std::endl;
  summary << "model_count: " << this->robotNames.size() << std::endl;
  summary.flush();

  // Output a score file with just the final score
  std::ofstream score(this->logPath + "/score.yml", std::ios::out);
  score << totalScore << std::endl;
  score.flush();

  this->LogRobotPosData();
  this->LogRobotArtifactData();

  this->lastUpdateScoresTime = currTime;
  return currTime;
}

/////////////////////////////////////////////////
void GameLogicPluginPrivate::LogRobotPosData()
{
  std::string path = common::joinPaths(this->logPath, "pos-data");

  // remove previous pos data on start
  if (this->lastUpdateScoresTime.time_since_epoch().count() == 0u)
  {
    common::removeAll(path);
    common::createDirectory(path);
  }

  // log robot pos data
  for (auto &it : this->robotPoseData)
  {
    if (it.second.empty())
      return;
    std::string robotName = it.first;

    // create the pos data file if it does not exist yet
    std::shared_ptr<std::ofstream> posStream;
    auto streamIt = this->robotPosStream.find(robotName);
    bool fileExists = true;
    if (streamIt == this->robotPosStream.end())
    {
      std::string file = common::joinPaths(path, robotName + "-pos.data");
      std::shared_ptr<std::ofstream> logFile =
          std::make_shared<std::ofstream>(file, std::ios::ate);
      this->robotPosStream[robotName] = logFile;
      posStream = logFile;
      fileExists = false;
    }
    else
    {
      posStream = streamIt->second;
    }

    // write to file only if there are new data, or it is the first time.
    // Note that robot pos data should always have at least 1 (latest) pos data
    // in the vector which is used during PostUpdate for computating robot
    // distance traveled and vel data
    if (!fileExists || it.second.size() > 1u)
    {
      auto poseData = std::move(it.second);
      auto posIt = poseData.begin();

      // if file already exists, it is not the first time we are writing out
      // pos data. So the first entry in the vector should be the last pos
      // data that was already written out to file so skip it
      if (fileExists)
        posIt++;
      for(; posIt != poseData.end(); ++posIt)
      {
        auto t = posIt->first;
        int64_t s, ns;
        std::tie(s, ns) = ignition::math::durationToSecNsec(posIt->first);
        math::Vector3d pos = posIt->second;
        // sec nsec x y z
        *posStream << s << " " << ns << " " << pos << std::endl;
      }
      posStream->flush();

      // make sure to push the latest pos data back in the vector
      it.second.push_back({poseData.back().first, poseData.back().second});
    }
  }
}

/////////////////////////////////////////////////
void GameLogicPluginPrivate::LogRobotArtifactData() const
{
  int realElapsed = 0;
  int simElapsed = 0;
  std::chrono::steady_clock::time_point currTime =
    std::chrono::steady_clock::now();

  if (this->started)
  {
    simElapsed = this->simTime.sec() - this->startSimTime.sec();
    realElapsed = std::chrono::duration_cast<std::chrono::seconds>(
        currTime - this->startTime).count();
  }

  // output robot and artifact data to a yml file
  // 1. Number of artifacts found.
  // 2. Robot count
  // 3. Unique robot count (for example, a team of two X1_SENSOR_CONFIG_1
  // robots would have a unique count of 1).
  // 4. Total simulation time.
  // 5. Total real time.
  // 6. Number of artifact report attempts
  // 7. Number of duplicate artifact reports.
  // 8. Closest artifact report:
  //      a. Distance in meters.
  //      b. True position of the artifact.
  //      c. Reported position.
  //      d. Artifact type and name.
  // 9. First artifact report time.
  // 10. Last artifact report time.
  // 11. Mean time between success reports
  // 12. Greatest distance traveled by a robot on the team.
  // 13. Greatest euclidean distance traveled by a robot from the staging area.
  // 14. Total distance traveled by all the robots.
  // 15. Greatest maximum velocity by a robot.
  // 16. Greatest average velocity.
  // 17. Greatest cumulative elevation gain by a robot on the team
  // 18. Greatest cumulative elevation loss by a robot on the team
  // 19. Total cumulative elevation gain by all the robots.
  // 20. Total cumulative elevation loss by all the robots.
  // 21. Max elevation reached by a robot
  // 22. Min elevation reached by a robot
  // 23. Robot configurations and marsupial pairs.

  YAML::Emitter out;
  out << YAML::BeginMap;

  out << YAML::Key << "robots";
  out << YAML::Value << YAML::BeginMap;
  for (auto const &pair : this->robotFullTypes)
  {
    out << YAML::Key << pair.first;
    out << YAML::Value << YAML::BeginMap;
    out << YAML::Key << "platform" << YAML::Value << pair.second.first;
    out << YAML::Key << "config" << YAML::Value << pair.second.second;
    out << YAML::EndMap;
  }
  out << YAML::EndMap;

  out << YAML::Key << "marsupials";
  out << YAML::Value << YAML::BeginMap;
  for (auto const &pair : this->marsupialPairs)
    out << YAML::Key << pair.first << YAML::Value << pair.second;
  out << YAML::EndMap;

  // artifact data
  out << YAML::Key << "artifacts_found";
  out << YAML::Value << this->foundArtifacts.size();
  out << YAML::Key << "robot_count";
  out << YAML::Value << this->robotNames.size();
  out << YAML::Key << "unique_robot_count";
  out << YAML::Value << this->robotTypes.size();
  out << YAML::Key << "sim_time";
  out << YAML::Value << simElapsed;
  out << YAML::Key << "real_time";
  out << YAML::Value << realElapsed;
  out << YAML::Key << "artifact_report_count";
  out << YAML::Value << this->reportCount;
  out << YAML::Key << "duplicate_report_count";
  out << YAML::Value << this->duplicateReportCount;

  std::stringstream artifactPos;
  artifactPos << std::get<2>(this->closestReport);
  std::stringstream reportedPos;
  reportedPos << std::get<3>(this->closestReport);

  out << YAML::Key << "closest_artifact_report";
  out << YAML::Value << YAML::BeginMap
      << YAML::Key << "name"
      << YAML::Value << std::get<0>(this->closestReport)
      << YAML::Key << "type"
      << YAML::Value << std::get<1>(this->closestReport)
      << YAML::Key << "true_pos"
      << YAML::Value << artifactPos.str()
      << YAML::Key << "reported_pos"
      << YAML::Value << reportedPos.str()
      << YAML::Key << "distance"
      << YAML::Value << std::get<4>(this->closestReport)
      << YAML::EndMap;
  out << YAML::Key << "first_artifact_report";
  out << YAML::Value << this->firstReportTime;
  out << YAML::Key << "last_artifact_report";
  out << YAML::Value << this->lastReportTime;

  double meanReportTime = 0;
  if (!this->foundArtifacts.empty())
  {
    meanReportTime = (this->lastReportTime-this->firstReportTime) /
        this->foundArtifacts.size();
  }
  out << YAML::Key << "mean_time_between_successful_artifact_reports";
  out << YAML::Value << meanReportTime;

  // robot distance traveled and vel data
  out << YAML::Key << "greatest_distance_traveled";
  out << YAML::Value << this->maxRobotDistance.second;
  out << YAML::Key << "greatest_distance_traveled_robot";
  out << YAML::Value << this->maxRobotDistance.first;
  out << YAML::Key << "greatest_euclidean_distance_from_start";
  out << YAML::Value << this->maxRobotEuclideanDistance.second;
  out << YAML::Key << "greatest_euclidean_distance_from_start_robot";
  out << YAML::Value << this->maxRobotEuclideanDistance.first;
  out << YAML::Key << "total_distance_traveled";
  out << YAML::Value << this->robotsTotalDistance;
  out << YAML::Key << "greatest_max_vel";
  out << YAML::Value << this->maxRobotVel.second;
  out << YAML::Key << "greatest_max_vel_robot";
  out << YAML::Value << this->maxRobotVel.first;
  out << YAML::Key << "greatest_avg_vel";
  out << YAML::Value << this->maxRobotAvgVel.second;
  out << YAML::Key << "greatest_avg_vel_robot";
  out << YAML::Value << this->maxRobotAvgVel.first;

  // robot elevation data
  out << YAML::Key << "greatest_elevation_gain";
  out << YAML::Value << this->maxRobotElevationGain.second;
  out << YAML::Key << "greatest_elevation_gain_robot";
  out << YAML::Value << this->maxRobotElevationGain.first;
  out << YAML::Key << "greatest_elevation_loss";
  out << YAML::Value << this->maxRobotElevationLoss.second;
  out << YAML::Key << "greatest_elevation_loss_robot";
  out << YAML::Value << this->maxRobotElevationLoss.first;
  out << YAML::Key << "total_elevation_gain";
  out << YAML::Value << this->robotsTotalElevationGain;
  out << YAML::Key << "total_elevation_loss";
  out << YAML::Value << this->robotsTotalElevationLoss;
  out << YAML::Key << "max_elevation_reached";
  out << YAML::Value << this->maxRobotElevation.second;
  out << YAML::Key << "max_elevation_reached_robot";
  out << YAML::Value << this->maxRobotElevation.first;
  out << YAML::Key << "min_elevation_reached";
  out << YAML::Value << this->minRobotElevation.second;
  out << YAML::Key << "min_elevation_reached_robot";
  out << YAML::Value << this->minRobotElevation.first;

  out << YAML::EndMap;

  std::ofstream logFile(this->logPath + "/run.yml", std::ios::out);
  logFile << out.c_str() << std::endl;
  logFile.flush();
}

/////////////////////////////////////////////////
bool GameLogicPluginPrivate::PoseFromArtifactHelper(const std::string &_robot,
    ignition::math::Pose3d &_result)
{
  // Get an iterator to the robot's pose.
  std::map<std::string, ignition::math::Pose3d>::iterator robotIter =
    this->poses.find(_robot);

  if (robotIter == this->poses.end())
  {
    ignerr << "[GameLogicPlugin]: Unable to find robot with name ["
           << _robot << "]. Ignoring PoseFromArtifact request" << std::endl;
    return false;
  }

  // Get an iterator to the base station's pose.
  std::map<std::string, ignition::math::Pose3d>::iterator baseIter =
    this->poses.find(subt::kBaseStationName);

  // Sanity check: Make sure that the robot is in the stagging area, as this
  // service is only available in that zone.
  if (baseIter == this->poses.end())
  {
    ignerr << "[GameLogicPlugin]: Unable to find the staging area  ["
      << subt::kBaseStationName
      << "]. Ignoring PoseFromArtifact request" << std::endl;
    return false;
  }

  if (baseIter->second.Pos().Distance(robotIter->second.Pos()) >
      this->allowedDistanceFromBase)
  {
    ignerr << "[GameLogicPlugin]: Robot [" << _robot << "] is too far from the "
      << "staging area. Ignoring PoseFromArtifact request" << std::endl;
    return false;
  }


  // Pose.
  _result = robotIter->second - this->artifactOriginPose;
  return true;
}

/////////////////////////////////////////////////
bool GameLogicPluginPrivate::OnPoseFromArtifact(
    const ignition::msgs::StringMsg &_req,
    ignition::msgs::Pose &_res)
{
  ignition::math::Pose3d pose;
  bool result = this->PoseFromArtifactHelper(_req.data(), pose);
  ignition::msgs::Set(&_res, pose);

  _res.mutable_header()->mutable_stamp()->CopyFrom(this->simTime);
  ignition::msgs::Header::Map *frame = _res.mutable_header()->add_data();
  frame->set_key("frame_id");
  frame->add_value(subt::kArtifactOriginName);

  return result;
}

/////////////////////////////////////////////////
void GameLogicPluginPrivate::LogEvent(const std::string &_event)
{
  std::lock_guard<std::mutex> lock(this->eventMutex);
  this->eventStream << _event;
  this->eventStream.flush();
}

/////////////////////////////////////////////////
std::ofstream &GameLogicPluginPrivate::Log()
{
  this->logStream << this->simTime.sec()
                  << " " << this->simTime.nsec() << " ";
  return this->logStream;
}

/////////////////////////////////////////////////
void GameLogicPluginPrivate::CheckRobotFlip()
{
  for (const auto &posePair : this->robotPrevPose)
  {
    auto name = posePair.first;
    auto pose = posePair.second;

    if (this->robotFlipInfo.find(name) == this->robotFlipInfo.end())
    {
      this->robotFlipInfo[name] = {this->simTime.sec(), false};
      continue;
    }

    // Get cos(theta) between the world's z-axis and the robot's z-axis
    // If they are in opposite directions (cos(theta) close to -1), robot is flipped
    ignition::math::Vector3d a = pose.Rot() * ignition::math::Vector3d(0,0,1);
    auto cos_theta = a.Z();
    if (std::abs(-1 - cos_theta) <= 0.1 )
    {
      // make sure the robot has been flipped for a few seconds before logging a flip
      // (avoid false positives)
      auto simElapsed = this->simTime.sec() - this->robotFlipInfo[name].first;
      if (!this->robotFlipInfo[name].second && (simElapsed >= 3))
      {
        this->robotFlipInfo[name].second = true;

        std::ostringstream stream;
        stream
          << "- event:\n"
          << "  type: flip\n"
          << "  time_sec: " << this->simTime.sec() << "\n"
          << "  robot: " << name << "\n";
        this->LogEvent(stream.str());
      }
    }
    else
    {
      this->robotFlipInfo[name] = {this->simTime.sec(), false};
    }
  }
}<|MERGE_RESOLUTION|>--- conflicted
+++ resolved
@@ -193,8 +193,6 @@
   public: void OnBreadcrumbDeployEvent(const ignition::msgs::Empty &_msg,
     const transport::MessageInfo &_info);
 
-<<<<<<< HEAD
-=======
   /// \brief Rock fall remaining subscription callback.
   /// \param[in] _msg Remaining count.
   /// \param[in] _info Message information.
@@ -202,7 +200,6 @@
     const ignition::msgs::Int32 &_msg,
     const transport::MessageInfo &_info);
 
->>>>>>> 77eddfec
   /// \brief Battery subscription callback.
   /// \param[in] _msg Battery message.
   /// \param[in] _info Message information.
@@ -661,8 +658,6 @@
 
   this->LogEvent(stream.str());
 }
-<<<<<<< HEAD
-=======
 
 //////////////////////////////////////////////////
 void GameLogicPluginPrivate::OnRockFallDeployRemainingEvent(
@@ -699,7 +694,6 @@
     }
   }
 }
->>>>>>> 77eddfec
 
 //////////////////////////////////////////////////
 void GameLogicPluginPrivate::OnDetachEvent(
