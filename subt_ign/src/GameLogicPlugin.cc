--- conflicted
+++ resolved
@@ -388,18 +388,13 @@
   /// \brief Robot types for keeping track of unique robot platform types.
   public: std::set<std::string> robotTypes;
 
-<<<<<<< HEAD
-  /// \brief The unique artifact reports received, and the score it received.
-  public: std::map<std::string, double> uniqueReports;
-=======
   /// \brief Map of robot name to {platform, config}. For example:
   /// {"MY_ROBOT_NAME", {"X1", "X1 SENSOR CONFIG 1"}}.
   public: std::map<std::string, std::pair<std::string, std::string>>
           robotFullTypes;
 
-  /// \brief The unique artifact reports received.
-  public: std::vector<std::string> uniqueReports;
->>>>>>> 37d68354
+  /// \brief The unique artifact reports received, and the score it received.
+  public: std::map<std::string, double> uniqueReports;
 
   /// \brief Current state.
   public: std::string state="init";
