/*
 * Copyright (C) 2020 Open Source Robotics Foundation
 *
 * Licensed under the Apache License, Version 2.0 (the "License");
 * you may not use this file except in compliance with the License.
 * You may obtain a copy of the License at
 *
 *     http://www.apache.org/licenses/LICENSE-2.0
 *
 * Unless required by applicable law or agreed to in writing, software
 * distributed under the License is distributed on an "AS IS" BASIS,
 * WITHOUT WARRANTIES OR CONDITIONS OF ANY KIND, either express or implied.
 * See the License for the specific language governing permissions and
 * limitations under the License.
 *
*/
#include "path_tracer.hh"

//////////////////////////////////////////////////
<<<<<<< HEAD
MarkerColor::MarkerColor(const YAML::Node &_node)
=======
Processor::Processor(const std::string &_path, double _rtf)
  : rtf(_rtf)
>>>>>>> bb093f2b
{
  if (_node["ambient"])
  {
    if (_node["ambient"]["r"])
      this->ambient.R(_node["ambient"]["r"].as<double>());
    else
      this->ambient.R(1.0);

    if (_node["ambient"]["g"])
      this->ambient.G(_node["ambient"]["g"].as<double>());
    else
      this->ambient.G(1.0);

    if (_node["ambient"]["b"])
      this->ambient.B(_node["ambient"]["b"].as<double>());
    else
      this->ambient.B(1.0);

    if (_node["ambient"]["a"])
      this->ambient.A(_node["ambient"]["a"].as<double>());
    else
      this->ambient.A(1.0);
  }

  if (_node["diffuse"])
  {
    if (_node["diffuse"]["r"])
      this->diffuse.R(_node["diffuse"]["r"].as<double>());
    else
      this->diffuse.R(1.0);

    if (_node["diffuse"]["g"])
      this->diffuse.G(_node["diffuse"]["g"].as<double>());
    else
      this->diffuse.G(1.0);

    if (_node["diffuse"]["b"])
      this->diffuse.B(_node["diffuse"]["b"].as<double>());
    else
      this->diffuse.B(1.0);

    if (_node["diffuse"]["a"])
      this->diffuse.A(_node["diffuse"]["a"].as<double>());
    else
      this->diffuse.A(1.0);
  }

  if (_node["emissive"])
  {
    if (_node["emissive"]["r"])
      this->emissive.R(_node["emissive"]["r"].as<double>());
    else
      this->emissive.R(1.0);

    if (_node["emissive"]["g"])
      this->emissive.G(_node["emissive"]["g"].as<double>());
    else
      this->emissive.G(1.0);

    if (_node["emissive"]["b"])
      this->emissive.B(_node["emissive"]["b"].as<double>());
    else
      this->emissive.B(1.0);

    if (_node["emissive"]["a"])
      this->emissive.A(_node["emissive"]["a"].as<double>());
    else
      this->emissive.A(1.0);
  }
}

//////////////////////////////////////////////////
MarkerColor::MarkerColor(const MarkerColor &_clr)
  :ambient(_clr.ambient), diffuse(_clr.diffuse), emissive(_clr.emissive)
{
}

//////////////////////////////////////////////////
MarkerColor::MarkerColor(const ignition::math::Color &_ambient,
    const ignition::math::Color &_diffuse,
    const ignition::math::Color &_emissive)
  : ambient(_ambient), diffuse(_diffuse), emissive(_emissive)
{
}

//////////////////////////////////////////////////
Processor::Processor(const std::string &_path, const std::string &_configPath)
{
  YAML::Node cfg;
  if (!_configPath.empty())
  {
    if (ignition::common::exists(_configPath))
    {
      try
      {
        cfg = YAML::LoadFile(_configPath);
      }
      catch (...)
      {
        std::cerr << "Unable to load configuration file["
          << _configPath << "]\n";
      }
    }
    else
    {
      std::cerr << "Configuration file[" << _configPath << "] doesn't exist\n";
    }
  }

  // Set the RTF value
  if (cfg && cfg["rtf"])
    this->rtf = cfg["rtf"].as<double>();

  // Color of incorrect reports.
  if (cfg && cfg["incorrect_report_color"])
  {
    this->artifactColors["incorrect_report_color"] =
      MarkerColor(cfg["incorrect_report_color"]);
  }
  else
  {
    this->artifactColors["incorrect_report_color"] =
      MarkerColor({1.0, 0.0, 0.0, 0.5},
                  {1.0, 0.0, 0.0, 0.5},
                  {0.2, 0.0, 0.0, 0.1});
  }

  // Color of correct reports.
  if (cfg && cfg["correct_report_color"])
  {
    this->artifactColors["correct_report_color"] =
      MarkerColor(cfg["correct_report_color"]);
  }
  else
  {
    this->artifactColors["correct_report_color"] =
      MarkerColor({0.0, 1.0, 0.0, 1.0},
                  {0.0, 1.0, 0.0, 1.0},
                  {0.0, 1.0, 0.0, 1.0});
  }

  // Color of artifact locations
  if (cfg && cfg["artifact_location_color"])
  {
    this->artifactColors["artifact_location_color"] =
      MarkerColor(cfg["artifact_location_color"]);
  }
  else
  {
    this->artifactColors["artifact_location_color"] =
      MarkerColor({0.0, 1.0, 1.0, 0.5},
                  {0.0, 1.0, 1.0, 0.5},
                  {0.0, 0.2, 0.2, 0.5});
  }

  // Color of robot paths
  if (cfg && cfg["robot_colors"])
  {
    for (std::size_t i = 0; i < cfg["robot_colors"].size(); ++i)
    {
      this->robotColors.push_back(MarkerColor(cfg["robot_colors"][i]));
    }
  }
  else
  {
    this->robotColors.push_back(
      MarkerColor({0.6, 0.0, 1.0, 1.0},
                  {0.6, 0.0, 1.0, 1.0},
                  {0.6, 0.0, 1.0, 1.0}));
    this->robotColors.push_back(
      MarkerColor({0.678, 0.2, 1.0, 1.0},
                  {0.678, 0.2, 1.0, 1.0},
                  {0.678, 0.2, 1.0, 1.0}));
    this->robotColors.push_back(
      MarkerColor({0.761, 0.4, 1.0, 1.0},
                  {0.761, 0.4, 1.0, 1.0},
                  {0.761, 0.4, 1.0, 1.0}));
    this->robotColors.push_back(
      MarkerColor({0.839, 0.6, 1.0, 1.0},
                  {0.839, 0.6, 1.0, 1.0},
                  {0.839, 0.6, 1.0, 1.0}));
    this->robotColors.push_back(
      MarkerColor({1.0, 0.6, 0.0, 1.0},
                  {1.0, 0.6, 0.0, 1.0},
                  {1.0, 0.6, 0.0, 1.0}));
    this->robotColors.push_back(
      MarkerColor({1.0, 0.678, 0.2, 1.0},
                  {1.0, 0.678, 0.2, 1.0},
                  {1.0, 0.678, 0.2, 1.0}));
    this->robotColors.push_back(
      MarkerColor({1.0, 0.761, 0.4, 1.0},
                  {1.0, 0.761, 0.4, 1.0},
                  {1.0, 0.761, 0.4, 1.0}));
  }

  // Create the transport node with the partition used by simulation
  // world.
  ignition::transport::NodeOptions opts;
  opts.SetPartition("PATH_TRACER");
  this->markerNode = std::make_unique<ignition::transport::Node>(opts);
  this->ClearMarkers();

  // Subscribe to the artifact poses.
  this->SubscribeToArtifactPoseTopics();

  // Playback the log file.
  std::unique_lock<std::mutex> lock(this->mutex);
  std::thread playbackThread(std::bind(&Processor::Playback, this, _path));

  this->cv.wait(lock);

  // Create a transport node that uses the default partition.
  ignition::transport::Node node;

  // Subscribe to the robot pose topic
  bool subscribed = false;
  for (int i = 0; i < 5 && !subscribed; ++i)
  {
    std::vector<std::string> topics;
    node.TopicList(topics);

    // Subscribe to the first /dynamic_pose/info topic
    for (auto const &topic : topics)
    {
      if (topic.find("/dynamic_pose/info") != std::string::npos)
      {
        // Subscribe to a topic by registering a callback.
        if (!node.Subscribe(topic, &Processor::Cb, this))
        {
          std::cerr << "Error subscribing to topic ["
            << topic << "]" << std::endl;
          return;
        }
        subscribed = true;
        break;
      }
    }
    std::this_thread::sleep_for(std::chrono::seconds(1));
  }

  // Wait for log playback to end.
  playbackThread.join();

  // Process the events log file.
  std::string eventsFilepath = _path + "/events.yml";
  if (ignition::common::exists(eventsFilepath))
  {
    YAML::Node events;
    try
    {
      events = YAML::LoadFile(eventsFilepath);
    }
    catch (...)
    {
      // There was a bug in the events.yml generation that will be fixed
      // before Cave Circuit. The replaceAll can be removed after Cave Circuit,
      // but leaving this code in place also shouldn't hurt anything.
      std::ifstream t(eventsFilepath);
      std::string ymlStr((std::istreambuf_iterator<char>(t)),
          std::istreambuf_iterator<char>());
      ignition::common::replaceAll(ymlStr, ymlStr,
          "_time ", "_time: ");
      try
      {
        events = YAML::Load(ymlStr);
      }
      catch (...)
      {
        std::cerr << "Error processing " << eventsFilepath
          << ". Please check the the YAML file has correct syntax. "
          << "There will be no artifact report visualization.\n";
      }
    }

    for (std::size_t i = 0; i < events.size(); ++i)
    {
      if (events[i]["type"].as<std::string>() == "artifact_report_attempt")
      {
        ignition::math::Vector3d reportedPos;

        // Read the reported pose.
        std::stringstream stream;
        stream << events[i]["reported_pose"].as<std::string>();
        stream >> reportedPos;

        int sec = events[i]["time_sec"].as<int>();
        std::unique_ptr<ReportData> data = std::make_unique<ReportData>();
        data->type = REPORT;
        data->pos = reportedPos;
        data->score = events[i]["points_scored"].as<int>();

        this->logData[sec].push_back(std::move(data));
      }
    }
  }
  else
  {
    std::cerr << "Missing " << eventsFilepath
      << ". There will be no artifact report visualization.\n";
  }
  // Display all of the artifacts using visual markers.
  this->DisplayArtifacts();

  // Display all of the poses using visual markers.
  this->DisplayPoses();
}

//////////////////////////////////////////////////
Processor::~Processor()
{
}

//////////////////////////////////////////////////
void Processor::ClearMarkers()
{
  ignition::msgs::Marker markerMsg;
  markerMsg.set_ns("default");
  markerMsg.set_action(ignition::msgs::Marker::DELETE_ALL);
  markerNode->Request("/marker", markerMsg);
  std::this_thread::sleep_for(std::chrono::seconds(1));
}

//////////////////////////////////////////////////
void Processor::Playback(std::string _path)
{
  std::unique_lock<std::mutex> lock(this->mutex);
  ignition::transport::log::Playback player(_path + "/state.tlog");
  bool valid = false;
  ignition::transport::log::PlaybackHandlePtr handle;

  // Playback all topics
  const int64_t addTopicResult = player.AddTopic(std::regex(".*"));
  if (addTopicResult == 0)
  {
    std::cerr << "No topics to play back\n";
  }
  else if (addTopicResult < 0)
  {
    std::cerr << "Failed to advertise topics: " << addTopicResult << "\n";
  }
  else
  {
    // Begin playback
    handle = player.Start(std::chrono::seconds(5), false);
    if (!handle)
    {
      std::cerr << "Failed to start playback\n";
      return;
    }
    valid = true;
  }
  cv.notify_all();
  lock.unlock();

  // Wait until the player stops on its own
  if (valid)
  {
    std::cerr << "Playing all messages in the log file\n";
    handle->WaitUntilFinished();
  }
}

/////////////////////////////////////////////////
void Processor::SubscribeToArtifactPoseTopics()
{
  bool subscribed = false;
  for (int i = 0; i < 5 && !subscribed; ++i)
  {
    std::vector<std::string> topics;
    this->markerNode->TopicList(topics);

    for (auto const &topic : topics)
    {
      if (topic.find("/pose/info") != std::string::npos)
      {
        this->markerNode->Subscribe(topic, &Processor::ArtifactCb, this);
        subscribed = true;
      }
    }
    std::this_thread::sleep_for(std::chrono::seconds(1));
  }
}

/////////////////////////////////////////////////
void Processor::ArtifactCb(const ignition::msgs::Pose_V &_msg)
{
  // Process each pose in the message.
  for (int i = 0; i < _msg.pose_size(); ++i)
  {
    // Only consider artifacts.
    std::string name = _msg.pose(i).name();
    if (name.find("rescue") == 0 ||
        name.find("backpack") == 0 ||
        name.find("vent") == 0 ||
        name.find("gas") == 0 ||
        name.find("drill") == 0 ||
        name.find("extinguisher") == 0 ||
        name.find("phone") == 0 ||
        name.find("rope") == 0 ||
        name.find("helmet") == 0)
    {
      ignition::math::Pose3d pose = ignition::msgs::Convert(_msg.pose(i));
      this->artifacts[name] = pose;
    }
  }
}

//////////////////////////////////////////////////
void Processor::DisplayPoses()
{
  for (std::map<int, std::vector<std::unique_ptr<Data>>>::iterator iter =
       this->logData.begin(); iter != this->logData.end(); ++iter)
  {
<<<<<<< HEAD
=======
    auto start = std::chrono::steady_clock::now();
    printf("\r %ds/%ds (%06.2f%%)", iter->first, this->logData.rbegin()->first,
        static_cast<double>(iter->first) / this->logData.rbegin()->first * 100);
    fflush(stdout);

>>>>>>> bb093f2b
    for (std::unique_ptr<Data> &data : iter->second)
    {
      data->Render(this);
    }

    // Get the next time stamp, and sleep the correct amount of time.
    auto next = std::next(iter, 1);
    if (next != this->logData.end())
    {
<<<<<<< HEAD
      int sleepTime = ((next->first - iter->first) / this->rtf)*1000;
      std::this_thread::sleep_for(std::chrono::milliseconds(sleepTime));
=======
      int sleepTime = (((next->first - iter->first) / this->rtf)*1000);
      auto duration = std::chrono::steady_clock::now() - start;
      std::this_thread::sleep_for(std::chrono::milliseconds(sleepTime)  -
          std::chrono::duration_cast<std::chrono::nanoseconds>(
            duration));
>>>>>>> bb093f2b
    }
  }
}

/////////////////////////////////////////////////
void Processor::DisplayArtifacts()
{
  for (const auto &artifact : this->artifacts)
  {
    this->SpawnMarker(this->artifactColors["artifact_location_color"],
        artifact.second.Pos(),
        ignition::msgs::Marker::SPHERE,
        ignition::math::Vector3d(8, 8, 8));
  }
}

//////////////////////////////////////////////////
void Processor::SpawnMarker(MarkerColor &_color,
    const ignition::math::Vector3d &_pos,
    ignition::msgs::Marker::Type _type,
    const ignition::math::Vector3d &_scale)
{
  // Create the marker message
  ignition::msgs::Marker markerMsg;
  ignition::msgs::Material matMsg;
  markerMsg.set_ns("default");
  markerMsg.set_id(this->markerId++);
  markerMsg.set_action(ignition::msgs::Marker::ADD_MODIFY);
  markerMsg.set_type(_type);
  markerMsg.set_visibility(ignition::msgs::Marker::GUI);

  // Set color
  markerMsg.mutable_material()->mutable_ambient()->set_r(_color.ambient.R());
  markerMsg.mutable_material()->mutable_ambient()->set_g(_color.ambient.G());
  markerMsg.mutable_material()->mutable_ambient()->set_b(_color.ambient.B());
  markerMsg.mutable_material()->mutable_ambient()->set_a(_color.ambient.A());
  markerMsg.mutable_material()->mutable_diffuse()->set_r(_color.diffuse.R());
  markerMsg.mutable_material()->mutable_diffuse()->set_g(_color.diffuse.G());
  markerMsg.mutable_material()->mutable_diffuse()->set_b(_color.diffuse.B());
  markerMsg.mutable_material()->mutable_diffuse()->set_a(_color.diffuse.A());
  markerMsg.mutable_material()->mutable_emissive()->set_r(_color.emissive.R());
  markerMsg.mutable_material()->mutable_emissive()->set_g(_color.emissive.G());
  markerMsg.mutable_material()->mutable_emissive()->set_b(_color.emissive.B());
  markerMsg.mutable_material()->mutable_emissive()->set_a(_color.emissive.A());

  ignition::msgs::Set(markerMsg.mutable_scale(), _scale);

  // The rest of this function adds different shapes and/or modifies shapes.
  // Read the terminal statements to figure out what each node.Request
  // call accomplishes.
  ignition::msgs::Set(markerMsg.mutable_pose(),
      ignition::math::Pose3d(_pos.X(), _pos.Y(), _pos.Z(), 0, 0, 0));
  this->markerNode->Request("/marker", markerMsg);
}

//////////////////////////////////////////////////
void Processor::Cb(const ignition::msgs::Pose_V &_msg)
{
  std::unique_ptr<RobotPoseData> data(new RobotPoseData);

  // Process each pose in the message.
  for (int i = 0; i < _msg.pose_size(); ++i)
  {
    // Only conder robots.
    std::string name = _msg.pose(i).name();
    if (name.find("_wheel") != std::string::npos ||
        name.find("rotor_") != std::string::npos || name == "base_link") {
      continue;
    }

    ignition::math::Pose3d pose = ignition::msgs::Convert(_msg.pose(i));

    if (this->robots.find(name) == this->robots.end())
    {
      this->robots[name] = this->robotColors[
        this->robots.size() % this->robotColors.size()];
      this->prevPose[name] = pose;
    }

    // Filter poses.
    if (this->prevPose[name].Pos().Distance(pose.Pos()) > 1.0)
    {
      data->poses[name].push_back(pose);
      this->prevPose[name] = pose;
    }
  }

  int sec = _msg.header().stamp().sec();
  // Store data.
  if (!data->poses.empty())
    this->logData[sec].push_back(std::move(data));
}

/////////////////////////////////////////////////
void RobotPoseData::Render(Processor *_p)
{
  // Render the paths using colored spheres.
  for (std::map<std::string,
      std::vector<ignition::math::Pose3d>>::const_iterator
      iter = this->poses.begin(); iter != this->poses.end(); iter++)
  {
    for (const ignition::math::Pose3d &p : iter->second)
    {
      _p->SpawnMarker(_p->robots[iter->first],
          p.Pos() + ignition::math::Vector3d(0, 0, 0.5),
          ignition::msgs::Marker::SPHERE,
          ignition::math::Vector3d(1, 1, 1));
    }
  }
}

/////////////////////////////////////////////////
void ReportData::Render(Processor *_p)
{
  // If scored, then render a green sphere.
  // Otherwise render a red box.
  if (this->score > 0)
  {
    _p->SpawnMarker(_p->artifactColors["correct_report_color"], this->pos,
        ignition::msgs::Marker::SPHERE,
        ignition::math::Vector3d(4, 4, 4));
  }
  else
  {
    _p->SpawnMarker(_p->artifactColors["incorrect_report_color"], this->pos,
        ignition::msgs::Marker::BOX,
        ignition::math::Vector3d(4, 4, 4));
  }
}

/////////////////////////////////////////////////
int main(int _argc, char **_argv)
{
<<<<<<< HEAD
  // Create and run the processor.
  if (_argc > 2)
    Processor p(_argv[1], _argv[2]);
  else
    Processor p(_argv[1]);

=======
  double rtf = 1;
  if (_argc > 2)
  {
    try
    {
      rtf = std::stod(_argv[2]);
    }
    catch(...)
    {
      std::cerr << "Invalid RTF. Defaulting to 1.0\n";
    }
  }

  if (rtf <= 0)
  {
    std::cerr << "Invalid RTF of [" << rtf << "]. Defaulting to 1.0\n";
    rtf = 1.0;
  }

  // Create and run the processor.
  Processor p(_argv[1], rtf);
  std::cout << "\nPlayback complete.\n";
>>>>>>> bb093f2b
  return 0;
}<|MERGE_RESOLUTION|>--- conflicted
+++ resolved
@@ -17,12 +17,7 @@
 #include "path_tracer.hh"
 
 //////////////////////////////////////////////////
-<<<<<<< HEAD
 MarkerColor::MarkerColor(const YAML::Node &_node)
-=======
-Processor::Processor(const std::string &_path, double _rtf)
-  : rtf(_rtf)
->>>>>>> bb093f2b
 {
   if (_node["ambient"])
   {
@@ -436,14 +431,11 @@
   for (std::map<int, std::vector<std::unique_ptr<Data>>>::iterator iter =
        this->logData.begin(); iter != this->logData.end(); ++iter)
   {
-<<<<<<< HEAD
-=======
     auto start = std::chrono::steady_clock::now();
     printf("\r %ds/%ds (%06.2f%%)", iter->first, this->logData.rbegin()->first,
         static_cast<double>(iter->first) / this->logData.rbegin()->first * 100);
     fflush(stdout);
 
->>>>>>> bb093f2b
     for (std::unique_ptr<Data> &data : iter->second)
     {
       data->Render(this);
@@ -453,16 +445,11 @@
     auto next = std::next(iter, 1);
     if (next != this->logData.end())
     {
-<<<<<<< HEAD
-      int sleepTime = ((next->first - iter->first) / this->rtf)*1000;
-      std::this_thread::sleep_for(std::chrono::milliseconds(sleepTime));
-=======
       int sleepTime = (((next->first - iter->first) / this->rtf)*1000);
       auto duration = std::chrono::steady_clock::now() - start;
       std::this_thread::sleep_for(std::chrono::milliseconds(sleepTime)  -
           std::chrono::duration_cast<std::chrono::nanoseconds>(
             duration));
->>>>>>> bb093f2b
     }
   }
 }
@@ -596,36 +583,11 @@
 /////////////////////////////////////////////////
 int main(int _argc, char **_argv)
 {
-<<<<<<< HEAD
   // Create and run the processor.
   if (_argc > 2)
     Processor p(_argv[1], _argv[2]);
   else
     Processor p(_argv[1]);
-
-=======
-  double rtf = 1;
-  if (_argc > 2)
-  {
-    try
-    {
-      rtf = std::stod(_argv[2]);
-    }
-    catch(...)
-    {
-      std::cerr << "Invalid RTF. Defaulting to 1.0\n";
-    }
-  }
-
-  if (rtf <= 0)
-  {
-    std::cerr << "Invalid RTF of [" << rtf << "]. Defaulting to 1.0\n";
-    rtf = 1.0;
-  }
-
-  // Create and run the processor.
-  Processor p(_argv[1], rtf);
   std::cout << "\nPlayback complete.\n";
->>>>>>> bb093f2b
   return 0;
 }