--- conflicted
+++ resolved
@@ -19,7 +19,6 @@
 
 #include <functional>
 #include <mutex>
-#include <regex>
 
 #include <ignition/common/Console.hh>
 #include <ignition/common/Util.hh>
@@ -312,13 +311,8 @@
   {
     // New breadcrumb found.
     // A static model is spawned when the breadcrumb is made static
-<<<<<<< HEAD
-    if (std::regex_match(name,
-        std::regex(".*__breadcrumb___(\\d+)__static__")) &&
-=======
     if (name.find("__breadcrumb__") != std::string::npos &&
         name.find("__static__") != std::string::npos &&
->>>>>>> d62b4abf
         this->breadcrumbs.find(name) == this->breadcrumbs.end())
     {
       this->breadcrumbs[name] = pose;
