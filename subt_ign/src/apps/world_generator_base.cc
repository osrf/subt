--- conflicted
+++ resolved
@@ -138,7 +138,6 @@
                   overlapAtConnection = true;
                   break;
                 }
-<<<<<<< HEAD
               }
             }
             if (this->worldType == "Tunnel")
@@ -170,8 +169,6 @@
                   overlapAtConnection = true;
                   break;
                 }
-=======
->>>>>>> 4b163b0a
               }
             }
             if (this->worldType == "Tunnel")
@@ -299,22 +296,15 @@
     if (t.first.find("30") != std::string::npos)
       continue;
 
-<<<<<<< HEAD
     // Ignore disjointed tiles
-=======
-    // Ignore disjointed tunnel tiles
->>>>>>> 4b163b0a
     if (t.first.find("Tunnel Tile 3") != std::string::npos)
       continue;
 
     if (t.first.find("Tunnel Tile 4") != std::string::npos)
       continue;
-<<<<<<< HEAD
     
     if (t.first.find("Superpose") != std::string::npos)
       continue;
-=======
->>>>>>> 4b163b0a
 
     // Ignore all tiles not from world type
     if (t.first.find(this->worldType) != std::string::npos)
@@ -453,7 +443,6 @@
     }
 
     // If Urban Subway tile add transition tile
-<<<<<<< HEAD
     if (this->worldType == "Urban")
     {
       if (this->tileName.find("Bend") != std::string::npos ||
@@ -468,10 +457,6 @@
           }
       }
     }
-=======
-    // TODO
-    // if (this->worldType == "Urban" && t.first.find(""))
->>>>>>> 4b163b0a
     // Ignore all tiles except needed tile name
     if (this->tileName.find(t.first) == std::string::npos)
       continue;
@@ -555,11 +540,7 @@
     if (tileType == "Urban Starting Area")
     {
       bbox = transformAxisAlignedBox(
-<<<<<<< HEAD
           bbox, math::Pose3d(0, 0, 0, 0, 0, -IGN_PI/2));
-=======
-          bbox, math::Pose3d(0, 0, 0, 0, 0, IGN_PI/2));
->>>>>>> 4b163b0a
     }
     if (tileType == "subt_tunnel_staging_area")
     {
