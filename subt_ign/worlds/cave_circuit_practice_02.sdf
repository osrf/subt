--- conflicted
+++ resolved
@@ -143,11 +143,7 @@
     <include>
       <name>tile_21</name>
           <pose>262.5 175.0 0.0 0.0 0.0 0.0</pose>
-<<<<<<< HEAD
           <uri>https://fuel.ignitionrobotics.org/1.0/OpenRobotics/models/Cave Corner 02 Lights Type A</uri>
-=======
-          <uri>https://fuel.ignitionrobotics.org/1.0/openrobotics/models/Cave Corner 02 Lights Type A</uri>
->>>>>>> 62e22709
     </include>
     <include>
       <name>tile_23</name>
@@ -602,13 +598,8 @@
     <include>
       <name>cap_29</name>
           <pose>362.5 50.0 100.0 0.0 0.0 -3.49691e-07</pose>
-<<<<<<< HEAD
-          <uri>https://fuel.ignitionrobotics.org/1.0/OpenRobotics/models/Cave Cap Type A</uri>
-    </include>    
-=======
-          <uri>https://fuel.ignitionrobotics.org/1.0/openrobotics/models/Cave Cap Type A</uri>
-    </include>
->>>>>>> 62e22709
+          <uri>https://fuel.ignitionrobotics.org/1.0/OpenRobotics/models/Cave Cap Type A</uri>
+    </include>
     <include>
       <name>cap_30</name>
           <pose>687.5 -125.0 25.0 0.0 0.0 -1.5708</pose>
@@ -619,11 +610,6 @@
       <name>cap_31</name>
       <pose>512.5 100.0 -25.0 0.0 0.0 3.14159</pose>
       <uri>https://fuel.ignitionrobotics.org/1.0/OpenRobotics/models/Cave Cap Type A</uri>
-    </include>
-    <include>
-      <name>cap_31</name>
-          <pose>512.5 100.0 -25.0 0.0 0.0 3.14159</pose>
-          <uri>https://fuel.ignitionrobotics.org/1.0/openrobotics/models/Cave Cap Type A</uri>
     </include>
 
     <!-- Artifacts -->
