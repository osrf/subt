<?xml version="1.0"?>
<launch>

  <!-- Launch the SubT world. -->
  <include file="$(find subt_gazebo)/launch/lava_tube.launch">
  </include>

  <!-- Spawn your team here. -->
  <!-- Short-term hack to support the original front_laser:=true argument for spawning
       the simulator. This will be removed in favour of using the config:=x arg instead. -->
  <arg name="front_laser" default="true" />
  <arg name="default_config" value="front_laser" if="$(arg front_laser)" />
  <arg name="default_config" value="base" unless="$(arg front_laser)" />
  <!-- end of hack -->

  <!-- Configuration of Jackal which you would like to simulate.
       See jackal_description for details. -->
  <arg name="config" default="$(arg default_config)" />

  <!-- Spawn Jackal -->
  <include file="$(find subt_example)/launch/spawn_jackal.launch">
    <arg name="namespace" value="robotA"/>
    <arg name="x" value="0"/>
    <arg name="y" value="0"/>
    <arg name="z" value="1"/>
    <arg name="yaw" value="0"/>
    <arg name="urdf_extras" value="$(find subt_example)/urdf/jackal_equipments.urdf.xacro"/>
    <arg name="config" value="$(arg config)"/>
  </include>
  <include file="$(find subt_example)/launch/spawn_jackal.launch">
    <arg name="namespace" value="robotB"/>
    <arg name="x" value="2"/>
    <arg name="y" value="1"/>
    <arg name="z" value="0.2"/>
    <arg name="yaw" value="3.14159"/>
    <arg name="urdf_extras" value="$(find subt_example)/urdf/jackal_equipments.urdf.xacro"/>
    <arg name="config" value="$(arg config)"/>
  </include>
<<<<<<< HEAD
  <include file="$(find subt_example)/launch/spawn_jackal.launch">
    <arg name="namespace" value="robotC"/>
    <arg name="x" value="-2"/>
    <arg name="y" value="0"/>
    <arg name="z" value="0.1"/>
    <arg name="yaw" value="1.5"/>
    <arg name="urdf_extras" value="$(find subt_example)/urdf/jackal_equipments.urdf.xacro"/>
    <arg name="config" value="$(arg config)"/>
  </include>
  
  <include file="$(find subt_example)/launch/teleop.launch"/>
=======

  <!-- Spawn Jackal -->
  <node name="urdf_spawner" pkg="gazebo_ros" type="spawn_model"
        args="-urdf -model jackal -param robot_description -x 0 -y 0 -z 0.1" />
>>>>>>> d0f7e017

</launch><|MERGE_RESOLUTION|>--- conflicted
+++ resolved
@@ -10,7 +10,7 @@
        the simulator. This will be removed in favour of using the config:=x arg instead. -->
   <arg name="front_laser" default="true" />
   <arg name="default_config" value="front_laser" if="$(arg front_laser)" />
-  <arg name="default_config" value="base" unless="$(arg front_laser)" />
+  <arg name="default_config" value="base" unless="$(arg front_laser)" /> 
   <!-- end of hack -->
 
   <!-- Configuration of Jackal which you would like to simulate.
@@ -36,7 +36,6 @@
     <arg name="urdf_extras" value="$(find subt_example)/urdf/jackal_equipments.urdf.xacro"/>
     <arg name="config" value="$(arg config)"/>
   </include>
-<<<<<<< HEAD
   <include file="$(find subt_example)/launch/spawn_jackal.launch">
     <arg name="namespace" value="robotC"/>
     <arg name="x" value="-2"/>
@@ -48,11 +47,5 @@
   </include>
   
   <include file="$(find subt_example)/launch/teleop.launch"/>
-=======
-
-  <!-- Spawn Jackal -->
-  <node name="urdf_spawner" pkg="gazebo_ros" type="spawn_model"
-        args="-urdf -model jackal -param robot_description -x 0 -y 0 -z 0.1" />
->>>>>>> d0f7e017
 
 </launch>