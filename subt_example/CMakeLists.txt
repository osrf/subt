--- conflicted
+++ resolved
@@ -61,12 +61,6 @@
 # Install all the launch files
 install(DIRECTORY launch/
   DESTINATION ${CATKIN_PACKAGE_SHARE_DESTINATION}/launch)
-
-<<<<<<< HEAD
-# Install all the urdf files
-install(DIRECTORY urdf/
-  DESTINATION ${CATKIN_PACKAGE_SHARE_DESTINATION}/urdf)
-
 # Install all config files
 install(DIRECTORY config/
   DESTINATION ${CATKIN_PACKAGE_SHARE_DESTINATION}/config)
@@ -76,12 +70,8 @@
 DESTINATION ${CATKIN_PACKAGE_BIN_DESTINATION})
 
 
-## Mark executables and/or libraries for installation
+# Mark executables and/or libraries for installation
 install(TARGETS subt_example_node teleop_node
-=======
-# Mark executables and/or libraries for installation
-install(TARGETS subt_example_node
->>>>>>> d0f7e017
   ARCHIVE DESTINATION ${CATKIN_PACKAGE_LIB_DESTINATION}
   LIBRARY DESTINATION ${CATKIN_PACKAGE_LIB_DESTINATION}
   RUNTIME DESTINATION ${CATKIN_PACKAGE_BIN_DESTINATION}
