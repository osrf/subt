--- conflicted
+++ resolved
@@ -85,13 +85,8 @@
 RUN sudo /bin/sh -c 'echo "deb [trusted=yes] http://packages.osrfoundation.org/gazebo/ubuntu-stable `lsb_release -cs` main" > /etc/apt/sources.list.d/gazebo-stable.list' \
  && sudo /bin/sh -c 'echo "deb http://packages.osrfoundation.org/gazebo/ubuntu-prerelease `lsb_release -cs` main" > /etc/apt/sources.list.d/gazebo-prerelease.list' \
  && sudo /bin/sh -c 'wget http://packages.osrfoundation.org/gazebo.key -O - | sudo apt-key add -' \
-<<<<<<< HEAD
- && sudo /bin/sh -c 'apt-key adv --keyserver hkp://keyserver.ubuntu.com:80 --recv-key 421C365BD9FF1F717815A3895523BAEEB01FA116' \
+ && sudo /bin/sh -c 'apt-key adv --keyserver hkp://keyserver.ubuntu.com:80 --recv-key C1CF6E31E6BADE8868B172B4F42ED6FBAB17C654' \
  && sudo apt-get update
-=======
- && sudo /bin/sh -c 'apt-key adv --keyserver hkp://keyserver.ubuntu.com:80 --recv-key C1CF6E31E6BADE8868B172B4F42ED6FBAB17C654' \
- && sudo apt-get update 
->>>>>>> caf87df9
 
 # install ign-blueprint
 RUN sudo apt-get install -y \
