# Ubuntu 18.04 with nvidia-docker2 beta opengl support
FROM osrf/subt-virtual-testbed:models_latest

# Tools I find useful during development
RUN sudo apt-get update -qq \
 && sudo apt-get install --no-install-recommends -y -qq \
        build-essential \
        bwm-ng \
        atop \
        cmake \
        cppcheck \
        gdb \
        git \
        libbluetooth-dev \
        libccd-dev \
        libcwiid-dev \
        libfcl-dev \
        libgoogle-glog-dev \
        libspnav-dev \
        libusb-dev \
        lsb-release \
        python3-dbg \
        python3-empy \
        python3-numpy \
        python3-setuptools \
        python3-pip \
        python3-venv \
        ruby2.5 \
        ruby2.5-dev \
        software-properties-common \
        vim \
        net-tools \
        iputils-ping \
        libyaml-cpp-dev \
<<<<<<< HEAD
 && sudo apt-get clean -qq
=======
        xvfb \
 && apt-get clean -qq
>>>>>>> d859f1a0

# Install AWS CLI. This is needed by cloudsim to capture ROS logs.
RUN pip3 install --upgrade awscli=="1.16.220"
VOLUME /root/.aws

# install ROS and required packages
RUN sudo /bin/sh -c 'echo "deb [trusted=yes] http://packages.ros.org/ros/ubuntu $(lsb_release -sc) main" > /etc/apt/sources.list.d/ros-latest.list' \
 && sudo apt-get update -qq \
 && sudo apt-get install -y -qq \
    python-catkin-tools \
    python-rosdep \
    python-rosinstall \
    ros-melodic-desktop \
    ros-melodic-joystick-drivers \
    ros-melodic-pointcloud-to-laserscan \
    ros-melodic-robot-localization \
    ros-melodic-spacenav-node \
    ros-melodic-tf2-sensor-msgs \
    ros-melodic-twist-mux \
    ros-melodic-rviz-imu-plugin \
    ros-melodic-rotors-control \
    ros-melodic-ros-ign \
 && sudo rosdep init \
 && sudo apt-get clean -qq

ARG user_id
ENV USERNAME developer
USER $USERNAME

# Make a couple folders for organizing docker volumes
RUN mkdir ~/workspaces ~/other

# When running a container start in the developer's home folder
WORKDIR /home/$USERNAME

RUN rosdep update

# Download the public models
RUN ign fuel download -v 4 -j 8 --type model -u "https://fuel.ignitionrobotics.org/OpenRobotics/collections/SubT Tech Repo"

# Download niosh models, set 1.
COPY download_niosh_1.sh ./
RUN ./download_niosh_1.sh

# Download niosh models, set 2.
COPY download_niosh_2.sh ./
RUN ./download_niosh_2.sh

# Download niosh models, set 3.
COPY download_niosh_3.sh ./
RUN ./download_niosh_3.sh

# Clone all the subt models so that you don't download them every time
# docker is run
RUN mkdir -p subt_ws/src \
<<<<<<< HEAD
 && git clone https://github.com/osrf/subt subt_ws/src/subt
=======
 && cd subt_ws/src \
 && git clone https://github.com/osrf/subt -b cave_circuit_compeition_worlds
>>>>>>> d859f1a0

WORKDIR /home/$USERNAME/subt_ws

RUN /bin/bash -c 'source /opt/ros/melodic/setup.bash && catkin_make install'

RUN /bin/sh -c 'echo ". /opt/ros/melodic/setup.bash" >> ~/.bashrc' \
 && /bin/sh -c 'echo ". ~/subt_ws/install/setup.sh" >> ~/.bashrc'

# Create a directory required by cloudsim
RUN mkdir -p /tmp/ign

# Copy entry point script, and set the entrypoint
COPY cloudsim_sim/run_sim.bash ./
ENTRYPOINT ["./run_sim.bash"]

# Customize your image here.
# E.g.:
# ENV PATH="/opt/sublime_text:$PATH"<|MERGE_RESOLUTION|>--- conflicted
+++ resolved
@@ -32,12 +32,8 @@
         net-tools \
         iputils-ping \
         libyaml-cpp-dev \
-<<<<<<< HEAD
+        xvfb \
  && sudo apt-get clean -qq
-=======
-        xvfb \
- && apt-get clean -qq
->>>>>>> d859f1a0
 
 # Install AWS CLI. This is needed by cloudsim to capture ROS logs.
 RUN pip3 install --upgrade awscli=="1.16.220"
@@ -59,12 +55,38 @@
     ros-melodic-twist-mux \
     ros-melodic-rviz-imu-plugin \
     ros-melodic-rotors-control \
+ && rosdep init \
+ && apt-get clean
+
+# sdformat8-sdf conflicts with sdformat-sdf installed from gazebo
+# so we need to workaround this using a force overwrite
+# Do this before installing ign-gazebo
+RUN /bin/sh -c 'echo "deb [trusted=yes] http://packages.osrfoundation.org/gazebo/ubuntu-stable `lsb_release -cs` main" > /etc/apt/sources.list.d/gazebo-stable.list' \
+ && /bin/sh -c 'wget http://packages.osrfoundation.org/gazebo.key -O - | apt-key add -' \
+ && /bin/sh -c 'apt-key adv --keyserver hkp://keyserver.ubuntu.com:80 --recv-key C1CF6E31E6BADE8868B172B4F42ED6FBAB17C654'
+
+# install ign-blueprint
+RUN apt-get update \
+&&  apt-get install -y \
+    ignition-blueprint \
+ && apt-get clean
+
+# install the ros to ign bridge
+RUN apt-get update \
+ && apt-get install -y \
     ros-melodic-ros-ign \
- && sudo rosdep init \
- && sudo apt-get clean -qq
+ && apt-get clean -qq
 
+# Add a user with the same user_id as the user outside the container
+# Requires a docker build argument `user_id`
 ARG user_id
 ENV USERNAME developer
+RUN useradd -U --uid ${user_id} -ms /bin/bash $USERNAME \
+ && echo "$USERNAME:$USERNAME" | chpasswd \
+ && adduser $USERNAME sudo \
+ && echo "$USERNAME ALL=NOPASSWD: ALL" >> /etc/sudoers.d/$USERNAME
+
+# Commands below run as the developer user
 USER $USERNAME
 
 # Make a couple folders for organizing docker volumes
@@ -93,12 +115,8 @@
 # Clone all the subt models so that you don't download them every time
 # docker is run
 RUN mkdir -p subt_ws/src \
-<<<<<<< HEAD
+ && cd subt_ws/src \
  && git clone https://github.com/osrf/subt subt_ws/src/subt
-=======
- && cd subt_ws/src \
- && git clone https://github.com/osrf/subt -b cave_circuit_compeition_worlds
->>>>>>> d859f1a0
 
 WORKDIR /home/$USERNAME/subt_ws
 
