# Ubuntu 18.04 with nvidia-docker2 beta opengl support
FROM nvidia/opengl:1.0-glvnd-devel-ubuntu18.04

RUN export DEBIAN_FRONTEND=noninteractive \
 && apt-get update \
 && apt-get install -y \
    tzdata \
 && ln -fs /usr/share/zoneinfo/America/Los_Angeles /etc/localtime \
 && dpkg-reconfigure --frontend noninteractive tzdata \
 && apt-get clean

# Tools I find useful during development
RUN apt-get update -qq \
 && apt-get install --no-install-recommends -y -qq \
        build-essential \
        bwm-ng \
        atop \
        cmake \
        cppcheck \
        gdb \
        git \
        libbluetooth-dev \
        libcwiid-dev \
        libgoogle-glog-dev \
        libspnav-dev \
        libusb-dev \
        lsb-release \
        python3-dbg \
        python3-empy \
        python3-numpy \
        python3-setuptools \
        python3-pip \
        python3-venv \
        ruby2.5 \
        ruby2.5-dev \
        software-properties-common \
        sudo \
        vim \
        wget \
        net-tools \
        iputils-ping \
        libyaml-cpp-dev \
        g++-8 \
 && apt-get clean -qq

RUN update-alternatives --install /usr/bin/gcc gcc /usr/bin/gcc-8 800 --slave /usr/bin/g++ g++ /usr/bin/g++-8 --slave /usr/bin/gcov gcov /usr/bin/gcov-8

RUN gcc --version

# Install AWS CLI. This is needed by cloudsim to capture ROS logs.
RUN pip3 install --upgrade awscli=="1.16.220"
VOLUME /root/.aws

# install ROS and required packages
RUN /bin/sh -c 'echo "deb [trusted=yes] http://packages.ros.org/ros/ubuntu $(lsb_release -sc) main" > /etc/apt/sources.list.d/ros-latest.list' \
 && apt-get update \
 && apt-get install -y \
    python-catkin-tools \
    python-rosdep \
    python-rosinstall \
    ros-melodic-desktop \
    ros-melodic-joystick-drivers \
    ros-melodic-pointcloud-to-laserscan \
    ros-melodic-robot-localization \
    ros-melodic-spacenav-node \
    ros-melodic-tf2-sensor-msgs \
    ros-melodic-twist-mux \
    ros-melodic-rviz-imu-plugin \
    ros-melodic-rotors-control \
    ros-melodic-theora-image-transport \
 && rosdep init \
 && apt-get clean

# sdformat8-sdf conflicts with sdformat-sdf installed from gazebo
# so we need to workaround this using a force overwrite
# Do this before installing ign-gazebo
RUN /bin/sh -c 'echo "deb [trusted=yes] http://packages.osrfoundation.org/gazebo/ubuntu-stable `lsb_release -cs` main" > /etc/apt/sources.list.d/gazebo-stable.list' \
 && /bin/sh -c 'wget http://packages.osrfoundation.org/gazebo.key -O - | apt-key add -' \
 && /bin/sh -c 'apt-key adv --keyserver hkp://keyserver.ubuntu.com:80 --recv-key C1CF6E31E6BADE8868B172B4F42ED6FBAB17C654'

# install ign-citadel
RUN apt-get update \
&&  apt-get install -y \
    ignition-citadel \
 && apt-get clean

# Add a user with the same user_id as the user outside the container
# Requires a docker build argument `user_id`
ARG user_id
ENV USERNAME developer
RUN useradd -U --uid ${user_id} -ms /bin/bash $USERNAME \
 && echo "$USERNAME:$USERNAME" | chpasswd \
 && adduser $USERNAME sudo \
 && echo "$USERNAME ALL=NOPASSWD: ALL" >> /etc/sudoers.d/$USERNAME

# Commands below run as the developer user
USER $USERNAME

# Make a couple folders for organizing docker volumes
RUN mkdir ~/workspaces ~/other

# When running a container start in the developer's home folder
WORKDIR /home/$USERNAME

RUN rosdep update

# Clone all the subt models so that you don't download them every time
# docker is run
RUN mkdir -p subt_ws/src \
 && cd subt_ws/src \
<<<<<<< HEAD
 && git clone https://github.com/osrf/subt -b citadel \
 && git clone https://github.com/ignitionrobotics/ros_ign
=======
 && git clone https://github.com/osrf/subt

# Download the public models
RUN ign fuel download -v 4 -j 8 -u "https://fuel.ignitionrobotics.org/OpenRobotics/collections/SubT Tech Repo"

# Download niosh models, set 1.
COPY download_niosh_1.sh ./
RUN ./download_niosh_1.sh

# Download niosh models, set 2.
COPY download_niosh_2.sh ./
RUN ./download_niosh_2.sh

# Download niosh models, set 3.
COPY download_niosh_3.sh ./
RUN ./download_niosh_3.sh
>>>>>>> 60aeb723

WORKDIR /home/$USERNAME/subt_ws
RUN /bin/bash -c 'source /opt/ros/melodic/setup.bash && catkin_make install'
RUN /bin/sh -c 'echo ". /opt/ros/melodic/setup.bash" >> ~/.bashrc' \
 && /bin/sh -c 'echo ". ~/subt_ws/install/setup.sh" >> ~/.bashrc'

# Download the public models
RUN ign fuel download -v 4 -j 16 -u "https://fuel.ignitionrobotics.org/OpenRobotics/collections/SubT Tech Repo"

# Create a directory required by cloudsim
RUN mkdir -p /tmp/ign

# Copy entry point script, and set the entrypoint
COPY cloudsim_sim/run_sim.bash ./
ENTRYPOINT ["./run_sim.bash"]

# Customize your image here.
# E.g.:
# ENV PATH="/opt/sublime_text:$PATH"<|MERGE_RESOLUTION|>--- conflicted
+++ resolved
@@ -108,11 +108,13 @@
 # docker is run
 RUN mkdir -p subt_ws/src \
  && cd subt_ws/src \
-<<<<<<< HEAD
  && git clone https://github.com/osrf/subt -b citadel \
  && git clone https://github.com/ignitionrobotics/ros_ign
-=======
- && git clone https://github.com/osrf/subt
+
+WORKDIR /home/$USERNAME/subt_ws
+RUN /bin/bash -c 'source /opt/ros/melodic/setup.bash && catkin_make install'
+RUN /bin/sh -c 'echo ". /opt/ros/melodic/setup.bash" >> ~/.bashrc' \
+ && /bin/sh -c 'echo ". ~/subt_ws/install/setup.sh" >> ~/.bashrc'
 
 # Download the public models
 RUN ign fuel download -v 4 -j 8 -u "https://fuel.ignitionrobotics.org/OpenRobotics/collections/SubT Tech Repo"
@@ -128,15 +130,6 @@
 # Download niosh models, set 3.
 COPY download_niosh_3.sh ./
 RUN ./download_niosh_3.sh
->>>>>>> 60aeb723
-
-WORKDIR /home/$USERNAME/subt_ws
-RUN /bin/bash -c 'source /opt/ros/melodic/setup.bash && catkin_make install'
-RUN /bin/sh -c 'echo ". /opt/ros/melodic/setup.bash" >> ~/.bashrc' \
- && /bin/sh -c 'echo ". ~/subt_ws/install/setup.sh" >> ~/.bashrc'
-
-# Download the public models
-RUN ign fuel download -v 4 -j 16 -u "https://fuel.ignitionrobotics.org/OpenRobotics/collections/SubT Tech Repo"
 
 # Create a directory required by cloudsim
 RUN mkdir -p /tmp/ign
