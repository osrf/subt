# Ubuntu 18.04 with nvidia-docker2 beta opengl support
FROM osrf/subt-virtual-testbed:models_latest

# Tools I find useful during development
RUN sudo apt-get update -qq \
 && sudo apt-get install --no-install-recommends -y -qq \
        build-essential \
        bwm-ng \
        atop \
        cmake \
        cppcheck \
        gdb \
        git \
        gnutls-bin \
        libbluetooth-dev \
        libccd-dev \
        libcwiid-dev \
        libfcl-dev \
        libgoogle-glog-dev \
        libspnav-dev \
        libusb-dev \
        lsb-release \
        python3-dbg \
        python3-empy \
        python3-numpy \
        python3-setuptools \
        python3-pip \
        python3-venv \
        ruby2.5 \
        ruby2.5-dev \
        software-properties-common \
        vim \
        net-tools \
        iputils-ping \
        libyaml-cpp-dev \
        xvfb \
<<<<<<< HEAD
        g++-8 \
 && sudo apt-get clean -qq

RUN sudo update-alternatives --install /usr/bin/gcc gcc /usr/bin/gcc-8 800 --slave /usr/bin/g++ g++ /usr/bin/g++-8 --slave /usr/bin/gcov gcov /usr/bin/gcov-8

RUN gcc --version
=======
 && sudo apt-get clean -qq
>>>>>>> 5fb31806

# Install AWS CLI. This is needed by cloudsim to capture ROS logs.
RUN pip3 install --upgrade awscli=="1.16.220"
VOLUME /root/.aws

# install ROS and required packages
RUN sudo /bin/sh -c 'echo "deb [trusted=yes] http://packages.ros.org/ros/ubuntu $(lsb_release -sc) main" > /etc/apt/sources.list.d/ros-latest.list' \
 && sudo apt-get update -qq \
 && sudo apt-get install -y -qq \
    python-catkin-tools \
    python-rosdep \
    python-rosinstall \
    ros-melodic-desktop \
    ros-melodic-joystick-drivers \
    ros-melodic-pointcloud-to-laserscan \
    ros-melodic-robot-localization \
    ros-melodic-spacenav-node \
    ros-melodic-tf2-sensor-msgs \
    ros-melodic-twist-mux \
    ros-melodic-rviz-imu-plugin \
    ros-melodic-rotors-control \
<<<<<<< HEAD
    ros-melodic-theora-image-transport \
=======
>>>>>>> 5fb31806
 && sudo rosdep init \
 && sudo apt-get clean

# sdformat8-sdf conflicts with sdformat-sdf installed from gazebo
# so we need to workaround this using a force overwrite
# Do this before installing ign-gazebo
RUN sudo /bin/sh -c 'echo "deb [trusted=yes] http://packages.osrfoundation.org/gazebo/ubuntu-stable `lsb_release -cs` main" > /etc/apt/sources.list.d/gazebo-stable.list' \
 && sudo /bin/sh -c 'wget http://packages.osrfoundation.org/gazebo.key -O - | apt-key add -' \
 && sudo /bin/sh -c 'apt-key adv --keyserver hkp://keyserver.ubuntu.com:80 --recv-key C1CF6E31E6BADE8868B172B4F42ED6FBAB17C654'
<<<<<<< HEAD

# install ign-dome
RUN sudo apt-get update \
&&  sudo apt-get install -y \
    ignition-dome \
 && sudo apt-get clean
=======

# install ign-blueprint
RUN sudo apt-get update \
&&  sudo apt-get install -y \
    ignition-blueprint \
 && sudo apt-get clean

# install the ros to ign bridge
RUN sudo apt-get update \
 && sudo apt-get install -y \
    ros-melodic-ros-ign \
 && sudo apt-get clean -qq
>>>>>>> 5fb31806

# Make a couple folders for organizing docker volumes
RUN mkdir ~/workspaces ~/other

# When running a container start in the developer's home folder
WORKDIR /home/$USERNAME

RUN rosdep update

# Install subt sim
RUN mkdir -p subt_ws/src \
 && cd subt_ws/src \
<<<<<<< HEAD
 && git config --global http.postBuffer 1048576000 \
 && git clone https://github.com/ignitionrobotics/ros_ign -b melodic \
 && git clone https://github.com/osrf/subt -b dome

WORKDIR /home/$USERNAME/subt_ws
=======
 && git clone https://github.com/osrf/subt

WORKDIR /home/$USERNAME/subt_ws

>>>>>>> 5fb31806
RUN /bin/bash -c 'source /opt/ros/melodic/setup.bash && catkin_make install'
RUN /bin/sh -c 'echo ". /opt/ros/melodic/setup.bash" >> ~/.bashrc' \
 && /bin/sh -c 'echo ". ~/subt_ws/install/setup.sh" >> ~/.bashrc'

# Create a directory required by cloudsim
RUN mkdir -p /tmp/ign

# Copy entry point script, and set the entrypoint
COPY cloudsim_sim/run_sim.bash ./
ENTRYPOINT ["./run_sim.bash"]

# Customize your image here.
# E.g.:
# ENV PATH="/opt/sublime_text:$PATH"<|MERGE_RESOLUTION|>--- conflicted
+++ resolved
@@ -34,16 +34,12 @@
         iputils-ping \
         libyaml-cpp-dev \
         xvfb \
-<<<<<<< HEAD
         g++-8 \
  && sudo apt-get clean -qq
 
 RUN sudo update-alternatives --install /usr/bin/gcc gcc /usr/bin/gcc-8 800 --slave /usr/bin/g++ g++ /usr/bin/g++-8 --slave /usr/bin/gcov gcov /usr/bin/gcov-8
 
 RUN gcc --version
-=======
- && sudo apt-get clean -qq
->>>>>>> 5fb31806
 
 # Install AWS CLI. This is needed by cloudsim to capture ROS logs.
 RUN pip3 install --upgrade awscli=="1.16.220"
@@ -65,10 +61,7 @@
     ros-melodic-twist-mux \
     ros-melodic-rviz-imu-plugin \
     ros-melodic-rotors-control \
-<<<<<<< HEAD
     ros-melodic-theora-image-transport \
-=======
->>>>>>> 5fb31806
  && sudo rosdep init \
  && sudo apt-get clean
 
@@ -78,19 +71,11 @@
 RUN sudo /bin/sh -c 'echo "deb [trusted=yes] http://packages.osrfoundation.org/gazebo/ubuntu-stable `lsb_release -cs` main" > /etc/apt/sources.list.d/gazebo-stable.list' \
  && sudo /bin/sh -c 'wget http://packages.osrfoundation.org/gazebo.key -O - | apt-key add -' \
  && sudo /bin/sh -c 'apt-key adv --keyserver hkp://keyserver.ubuntu.com:80 --recv-key C1CF6E31E6BADE8868B172B4F42ED6FBAB17C654'
-<<<<<<< HEAD
 
 # install ign-dome
 RUN sudo apt-get update \
 &&  sudo apt-get install -y \
     ignition-dome \
- && sudo apt-get clean
-=======
-
-# install ign-blueprint
-RUN sudo apt-get update \
-&&  sudo apt-get install -y \
-    ignition-blueprint \
  && sudo apt-get clean
 
 # install the ros to ign bridge
@@ -98,7 +83,6 @@
  && sudo apt-get install -y \
     ros-melodic-ros-ign \
  && sudo apt-get clean -qq
->>>>>>> 5fb31806
 
 # Make a couple folders for organizing docker volumes
 RUN mkdir ~/workspaces ~/other
@@ -111,18 +95,11 @@
 # Install subt sim
 RUN mkdir -p subt_ws/src \
  && cd subt_ws/src \
-<<<<<<< HEAD
  && git config --global http.postBuffer 1048576000 \
- && git clone https://github.com/ignitionrobotics/ros_ign -b melodic \
  && git clone https://github.com/osrf/subt -b dome
 
 WORKDIR /home/$USERNAME/subt_ws
-=======
- && git clone https://github.com/osrf/subt
 
-WORKDIR /home/$USERNAME/subt_ws
-
->>>>>>> 5fb31806
 RUN /bin/bash -c 'source /opt/ros/melodic/setup.bash && catkin_make install'
 RUN /bin/sh -c 'echo ". /opt/ros/melodic/setup.bash" >> ~/.bashrc' \
  && /bin/sh -c 'echo ". ~/subt_ws/install/setup.sh" >> ~/.bashrc'
