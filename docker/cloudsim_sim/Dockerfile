# Ubuntu 18.04 with nvidia-docker2 beta opengl support
FROM osrf/subt-virtual-testbed:models_latest

# Tools I find useful during development
RUN sudo apt-get update -qq \
 && sudo apt-get install --no-install-recommends -y -qq \
        build-essential \
        bwm-ng \
        atop \
        cmake \
        cppcheck \
        gdb \
        git \
        libbluetooth-dev \
        libccd-dev \
        libcwiid-dev \
        libfcl-dev \
        libgoogle-glog-dev \
        libspnav-dev \
        libusb-dev \
        lsb-release \
        python3-dbg \
        python3-empy \
        python3-numpy \
        python3-setuptools \
        python3-pip \
        python3-venv \
        ruby2.5 \
        ruby2.5-dev \
        software-properties-common \
        vim \
        net-tools \
        iputils-ping \
        libyaml-cpp-dev \
        xvfb \
<<<<<<< HEAD
        g++-8 \
 && apt-get clean -qq
=======
 && sudo apt-get clean -qq
>>>>>>> 411f0f47

RUN update-alternatives --install /usr/bin/gcc gcc /usr/bin/gcc-8 800 --slave /usr/bin/g++ g++ /usr/bin/g++-8 --slave /usr/bin/gcov gcov /usr/bin/gcov-8

RUN gcc --version

# Install AWS CLI. This is needed by cloudsim to capture ROS logs.
RUN pip3 install --upgrade awscli=="1.16.220"
VOLUME /root/.aws

# install ROS and required packages
RUN sudo /bin/sh -c 'echo "deb [trusted=yes] http://packages.ros.org/ros/ubuntu $(lsb_release -sc) main" > /etc/apt/sources.list.d/ros-latest.list' \
 && sudo apt-get update -qq \
 && sudo apt-get install -y -qq \
    python-catkin-tools \
    python-rosdep \
    python-rosinstall \
    ros-melodic-desktop \
    ros-melodic-joystick-drivers \
    ros-melodic-pointcloud-to-laserscan \
    ros-melodic-robot-localization \
    ros-melodic-spacenav-node \
    ros-melodic-tf2-sensor-msgs \
    ros-melodic-twist-mux \
    ros-melodic-rviz-imu-plugin \
    ros-melodic-rotors-control \
<<<<<<< HEAD
    ros-melodic-theora-image-transport \
 && rosdep init \
 && apt-get clean
=======
 && sudo rosdep init \
 && sudo apt-get clean
>>>>>>> 411f0f47

# sdformat8-sdf conflicts with sdformat-sdf installed from gazebo
# so we need to workaround this using a force overwrite
# Do this before installing ign-gazebo
RUN sudo /bin/sh -c 'echo "deb [trusted=yes] http://packages.osrfoundation.org/gazebo/ubuntu-stable `lsb_release -cs` main" > /etc/apt/sources.list.d/gazebo-stable.list' \
 && sudo /bin/sh -c 'wget http://packages.osrfoundation.org/gazebo.key -O - | apt-key add -' \
 && sudo /bin/sh -c 'apt-key adv --keyserver hkp://keyserver.ubuntu.com:80 --recv-key C1CF6E31E6BADE8868B172B4F42ED6FBAB17C654'

<<<<<<< HEAD
# install ign-dome
RUN apt-get update \
&&  apt-get install -y \
    ignition-dome \
 && apt-get clean

# Add a user with the same user_id as the user outside the container
# Requires a docker build argument `user_id`
ARG user_id
ENV USERNAME developer
RUN useradd -U --uid ${user_id} -ms /bin/bash $USERNAME \
 && echo "$USERNAME:$USERNAME" | chpasswd \
 && adduser $USERNAME sudo \
 && echo "$USERNAME ALL=NOPASSWD: ALL" >> /etc/sudoers.d/$USERNAME

# Commands below run as the developer user
USER $USERNAME
=======
# install ign-blueprint
RUN sudo apt-get update \
&&  sudo apt-get install -y \
    ignition-blueprint \
 && sudo apt-get clean

# install the ros to ign bridge
RUN sudo apt-get update \
 && sudo apt-get install -y \
    ros-melodic-ros-ign \
 && sudo apt-get clean -qq
>>>>>>> 411f0f47

# Make a couple folders for organizing docker volumes
RUN mkdir ~/workspaces ~/other

# When running a container start in the developer's home folder
WORKDIR /home/$USERNAME

RUN rosdep update

<<<<<<< HEAD
# Clone all the subt models so that you don't download them every time
# docker is run
RUN mkdir -p subt_ws/src \
 && cd subt_ws/src \
 && git clone https://github.com/osrf/subt -b dome

WORKDIR /home/$USERNAME/subt_ws
=======
# Install subt sim
RUN mkdir -p subt_ws/src \
 && cd subt_ws/src \
 && git clone https://github.com/osrf/subt

WORKDIR /home/$USERNAME/subt_ws

>>>>>>> 411f0f47
RUN /bin/bash -c 'source /opt/ros/melodic/setup.bash && catkin_make install'
RUN /bin/sh -c 'echo ". /opt/ros/melodic/setup.bash" >> ~/.bashrc' \
 && /bin/sh -c 'echo ". ~/subt_ws/install/setup.sh" >> ~/.bashrc'

# Create a directory required by cloudsim
RUN mkdir -p /tmp/ign

# Copy entry point script, and set the entrypoint
COPY cloudsim_sim/run_sim.bash ./
ENTRYPOINT ["./run_sim.bash"]

# Customize your image here.
# E.g.:
# ENV PATH="/opt/sublime_text:$PATH"<|MERGE_RESOLUTION|>--- conflicted
+++ resolved
@@ -33,14 +33,10 @@
         iputils-ping \
         libyaml-cpp-dev \
         xvfb \
-<<<<<<< HEAD
         g++-8 \
- && apt-get clean -qq
-=======
  && sudo apt-get clean -qq
->>>>>>> 411f0f47
 
-RUN update-alternatives --install /usr/bin/gcc gcc /usr/bin/gcc-8 800 --slave /usr/bin/g++ g++ /usr/bin/g++-8 --slave /usr/bin/gcov gcov /usr/bin/gcov-8
+RUN sudo update-alternatives --install /usr/bin/gcc gcc /usr/bin/gcc-8 800 --slave /usr/bin/g++ g++ /usr/bin/g++-8 --slave /usr/bin/gcov gcov /usr/bin/gcov-8
 
 RUN gcc --version
 
@@ -64,14 +60,9 @@
     ros-melodic-twist-mux \
     ros-melodic-rviz-imu-plugin \
     ros-melodic-rotors-control \
-<<<<<<< HEAD
     ros-melodic-theora-image-transport \
- && rosdep init \
- && apt-get clean
-=======
  && sudo rosdep init \
  && sudo apt-get clean
->>>>>>> 411f0f47
 
 # sdformat8-sdf conflicts with sdformat-sdf installed from gazebo
 # so we need to workaround this using a force overwrite
@@ -80,37 +71,11 @@
  && sudo /bin/sh -c 'wget http://packages.osrfoundation.org/gazebo.key -O - | apt-key add -' \
  && sudo /bin/sh -c 'apt-key adv --keyserver hkp://keyserver.ubuntu.com:80 --recv-key C1CF6E31E6BADE8868B172B4F42ED6FBAB17C654'
 
-<<<<<<< HEAD
 # install ign-dome
-RUN apt-get update \
-&&  apt-get install -y \
-    ignition-dome \
- && apt-get clean
-
-# Add a user with the same user_id as the user outside the container
-# Requires a docker build argument `user_id`
-ARG user_id
-ENV USERNAME developer
-RUN useradd -U --uid ${user_id} -ms /bin/bash $USERNAME \
- && echo "$USERNAME:$USERNAME" | chpasswd \
- && adduser $USERNAME sudo \
- && echo "$USERNAME ALL=NOPASSWD: ALL" >> /etc/sudoers.d/$USERNAME
-
-# Commands below run as the developer user
-USER $USERNAME
-=======
-# install ign-blueprint
 RUN sudo apt-get update \
 &&  sudo apt-get install -y \
-    ignition-blueprint \
+    ignition-dome \
  && sudo apt-get clean
-
-# install the ros to ign bridge
-RUN sudo apt-get update \
- && sudo apt-get install -y \
-    ros-melodic-ros-ign \
- && sudo apt-get clean -qq
->>>>>>> 411f0f47
 
 # Make a couple folders for organizing docker volumes
 RUN mkdir ~/workspaces ~/other
@@ -120,23 +85,12 @@
 
 RUN rosdep update
 
-<<<<<<< HEAD
-# Clone all the subt models so that you don't download them every time
-# docker is run
+# Install subt sim
 RUN mkdir -p subt_ws/src \
  && cd subt_ws/src \
  && git clone https://github.com/osrf/subt -b dome
 
 WORKDIR /home/$USERNAME/subt_ws
-=======
-# Install subt sim
-RUN mkdir -p subt_ws/src \
- && cd subt_ws/src \
- && git clone https://github.com/osrf/subt
-
-WORKDIR /home/$USERNAME/subt_ws
-
->>>>>>> 411f0f47
 RUN /bin/bash -c 'source /opt/ros/melodic/setup.bash && catkin_make install'
 RUN /bin/sh -c 'echo ". /opt/ros/melodic/setup.bash" >> ~/.bashrc' \
  && /bin/sh -c 'echo ". ~/subt_ws/install/setup.sh" >> ~/.bashrc'
