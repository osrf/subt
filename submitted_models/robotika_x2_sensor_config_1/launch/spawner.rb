def spawner(_name, _modelURI, _worldName, _x, _y, _z, _roll, _pitch, _yaw)
<<<<<<< HEAD
  "<spawn name=\"#{_name}\">\n"\
  "  <name>#{_name}</name>\n"\
  "  <allow_renaming>false</allow_renaming>\n"\
  "  <pose>#{_x} #{_y} #{_z+0.063494} #{_roll} #{_pitch} #{_yaw}</pose>\n"\
  "  <world>#{$worldName}</world>\n"\
  "  <is_performer>true</is_performer>\n"\
  "  <sdf version='1.6'>\n"\
  "  <include>\n"\
  "    <name>#{_name}</name>\n"\
  "    <uri>#{_modelURI}</uri>\n"\
  "    <!-- Diff drive -->\n"\
  "    <plugin filename=\"libignition-gazebo-diff-drive-system.so\"\n"\
  "            name=\"ignition::gazebo::systems::DiffDrive\">\n"\
  "      <left_joint>front_left_wheel_joint</left_joint>\n"\
  "      <left_joint>rear_left_wheel_joint</left_joint>\n"\
  "      <right_joint>front_right_wheel_joint</right_joint>\n"\
  "      <right_joint>rear_right_wheel_joint</right_joint>\n"\
  "      <wheel_separation>#{0.33559 * 1.23}</wheel_separation>\n"\
  "      <wheel_radius>0.098</wheel_radius>\n"\
  "      <topic>/model/#{_name}/cmd_vel_relay</topic>\n"\
  "      <min_velocity>-2</min_velocity>\n"\
  "      <max_velocity>2</max_velocity>\n"\
  "      <min_acceleration>-6</min_acceleration>\n"\
  "      <max_acceleration>6</max_acceleration>\n"\
  "    </plugin>\n"\
  "    <!-- Publish robot state information -->\n"\
  "    <plugin filename=\"libignition-gazebo-pose-publisher-system.so\"\n"\
  "      name=\"ignition::gazebo::systems::PosePublisher\">\n"\
  "      <publish_link_pose>true</publish_link_pose>\n"\
  "      <publish_sensor_pose>true</publish_sensor_pose>\n"\
  "      <publish_collision_pose>false</publish_collision_pose>\n"\
  "      <publish_visual_pose>false</publish_visual_pose>\n"\
  "      <publish_nested_model_pose>#{$enableGroundTruth}</publish_nested_model_pose>\n"\
  "      <use_pose_vector_msg>true</use_pose_vector_msg>\n"\
  "      <static_publisher>true</static_publisher>\n"\
  "      <static_update_frequency>1</static_update_frequency>\n"\
  "    </plugin>\n"\
  "    <!-- Battery plugin -->\n"\
  "    <plugin filename=\"libignition-gazebo-linearbatteryplugin-system.so\"\n"\
  "      name=\"ignition::gazebo::systems::LinearBatteryPlugin\">\n"\
  "      <battery_name>linear_battery</battery_name>\n"\
  "      <voltage>12.694</voltage>\n"\
  "      <open_circuit_voltage_constant_coef>12.694</open_circuit_voltage_constant_coef>\n"\
  "      <open_circuit_voltage_linear_coef>-3.1424</open_circuit_voltage_linear_coef>\n"\
  "      <initial_charge>78.4</initial_charge>\n"\
  "      <capacity>78.4</capacity>\n"\
  "      <resistance>0.061523</resistance>\n"\
  "      <smooth_current_tau>1.9499</smooth_current_tau>\n"\
  "      <power_load>6.6</power_load>\n"\
  "      <start_on_motion>true</start_on_motion>\n"\
  "    </plugin>\n"\
  "    <!-- Gas Sensor plugin -->\n"\
  "    <plugin filename=\"libGasEmitterDetectorPlugin.so\"\n"\
  "      name=\"subt::GasDetector\">\n"\
  "      <topic>/model/#{_name}/gas_detected</topic>\n"\
  "      <update_rate>10</update_rate>\n"\
  "      <type>gas</type>\n"\
  "    </plugin>\n"\
  "      <!-- Wheel slip -->\n"\
  "      <plugin filename=\"libignition-gazebo-wheel-slip-system.so\"\n"\
  "        name=\"ignition::gazebo::systems::WheelSlip\">\n"\
  "        <wheel link_name=\"front_left_wheel\">\n"\
  "          <slip_compliance_lateral>0.35</slip_compliance_lateral>\n"\
  "          <slip_compliance_longitudinal>0</slip_compliance_longitudinal>\n"\
  "          <wheel_normal_force>45.20448</wheel_normal_force>\n"\
  "          <wheel_radius>0.098</wheel_radius>\n"\
  "        </wheel>\n"\
  "        <wheel link_name=\"rear_left_wheel\">\n"\
  "          <slip_compliance_lateral>0.35</slip_compliance_lateral>\n"\
  "          <slip_compliance_longitudinal>0</slip_compliance_longitudinal>\n"\
  "          <wheel_normal_force>45.20448</wheel_normal_force>\n"\
  "          <wheel_radius>0.098</wheel_radius>\n"\
  "        </wheel>\n"\
  "        <wheel link_name=\"front_right_wheel\">\n"\
  "          <slip_compliance_lateral>0.35</slip_compliance_lateral>\n"\
  "          <slip_compliance_longitudinal>0</slip_compliance_longitudinal>\n"\
  "          <wheel_normal_force>45.20448</wheel_normal_force>\n"\
  "          <wheel_radius>0.098</wheel_radius>\n"\
  "        </wheel>\n"\
  "        <wheel link_name=\"rear_right_wheel\">\n"\
  "          <slip_compliance_lateral>0.35</slip_compliance_lateral>\n"\
  "          <slip_compliance_longitudinal>0</slip_compliance_longitudinal>\n"\
  "          <wheel_normal_force>45.20448</wheel_normal_force>\n"\
  "          <wheel_radius>0.098</wheel_radius>\n"\
  "        </wheel>\n"\
  "      </plugin>\n"\
  "  </include>\n"\
  "  </sdf>\n"\
  "</spawn>\n"\
=======
  <<-HEREDOC
  <spawn name='#{_name}'>
    <name>#{_name}</name>
    <allow_renaming>false</allow_renaming>
    <pose>#{_x} #{_y} #{_z+0.063494} #{_roll} #{_pitch} #{_yaw}</pose>
    <world>#{_worldName}</world>
    <is_performer>true</is_performer>
    <sdf version='1.6'>
    <include>
      <name>#{_name}</name>
      <uri>#{_modelURI}</uri>
      <!-- Diff drive -->
      <plugin filename="libignition-gazebo-diff-drive-system.so"
              name="ignition::gazebo::systems::DiffDrive">
        <left_joint>front_left_wheel_joint</left_joint>
        <left_joint>rear_left_wheel_joint</left_joint>
        <right_joint>front_right_wheel_joint</right_joint>
        <right_joint>rear_right_wheel_joint</right_joint>
        <wheel_separation>#{0.33559 * 1.23}</wheel_separation>
        <wheel_radius>0.098</wheel_radius>
        <topic>/model/#{_name}/cmd_vel_relay</topic>
        <min_velocity>-2</min_velocity>
        <max_velocity>2</max_velocity>
        <min_acceleration>-6</min_acceleration>
        <max_acceleration>6</max_acceleration>
      </plugin>
      <!-- Publish robot state information -->
      <plugin filename="libignition-gazebo-pose-publisher-system.so"
        name="ignition::gazebo::systems::PosePublisher">
        <publish_link_pose>true</publish_link_pose>
        <publish_sensor_pose>true</publish_sensor_pose>
        <publish_collision_pose>false</publish_collision_pose>
        <publish_visual_pose>false</publish_visual_pose>
        <publish_nested_model_pose>#{$enableGroundTruth}</publish_nested_model_pose>
        <use_pose_vector_msg>true</use_pose_vector_msg>
        <static_publisher>true</static_publisher>
        <static_update_frequency>1</static_update_frequency>
      </plugin>
      <!-- Battery plugin -->
      <plugin filename="libignition-gazebo-linearbatteryplugin-system.so"
        name="ignition::gazebo::systems::LinearBatteryPlugin">
        <battery_name>linear_battery</battery_name>
        <voltage>12.694</voltage>
        <open_circuit_voltage_constant_coef>12.694</open_circuit_voltage_constant_coef>
        <open_circuit_voltage_linear_coef>-3.1424</open_circuit_voltage_linear_coef>
        <initial_charge>78.4</initial_charge>
        <capacity>78.4</capacity>
        <resistance>0.061523</resistance>
        <smooth_current_tau>1.9499</smooth_current_tau>
        <power_load>6.6</power_load>
        <start_on_motion>true</start_on_motion>
      </plugin>
      <!-- Gas Sensor plugin -->
      <plugin filename="libGasEmitterDetectorPlugin.so"
        name="subt::GasDetector">
        <topic>/model/#{_name}/gas_detected</topic>
        <update_rate>10</update_rate>
        <type>gas</type>
      </plugin>
    </include>
    </sdf>
  </spawn>
  HEREDOC
>>>>>>> 77eddfec
end

def rosExecutables(_name, _worldName)
  <<-HEREDOC
  <executable name='robot_description'>
    <command>roslaunch --wait robotika_x2_sensor_config_1 description.launch world_name:=#{_worldName} name:=#{_name}</command>
  </executable>
  <executable name='topics'>
    <command>roslaunch --wait robotika_x2_sensor_config_1 vehicle_topics.launch world_name:=#{_worldName} name:=#{_name} rgbd_cam:=1 laser_scan:=1 stereo_cam:=0 lidar_3d:=0</command>
  </executable>
  HEREDOC
end<|MERGE_RESOLUTION|>--- conflicted
+++ resolved
@@ -1,95 +1,4 @@
 def spawner(_name, _modelURI, _worldName, _x, _y, _z, _roll, _pitch, _yaw)
-<<<<<<< HEAD
-  "<spawn name=\"#{_name}\">\n"\
-  "  <name>#{_name}</name>\n"\
-  "  <allow_renaming>false</allow_renaming>\n"\
-  "  <pose>#{_x} #{_y} #{_z+0.063494} #{_roll} #{_pitch} #{_yaw}</pose>\n"\
-  "  <world>#{$worldName}</world>\n"\
-  "  <is_performer>true</is_performer>\n"\
-  "  <sdf version='1.6'>\n"\
-  "  <include>\n"\
-  "    <name>#{_name}</name>\n"\
-  "    <uri>#{_modelURI}</uri>\n"\
-  "    <!-- Diff drive -->\n"\
-  "    <plugin filename=\"libignition-gazebo-diff-drive-system.so\"\n"\
-  "            name=\"ignition::gazebo::systems::DiffDrive\">\n"\
-  "      <left_joint>front_left_wheel_joint</left_joint>\n"\
-  "      <left_joint>rear_left_wheel_joint</left_joint>\n"\
-  "      <right_joint>front_right_wheel_joint</right_joint>\n"\
-  "      <right_joint>rear_right_wheel_joint</right_joint>\n"\
-  "      <wheel_separation>#{0.33559 * 1.23}</wheel_separation>\n"\
-  "      <wheel_radius>0.098</wheel_radius>\n"\
-  "      <topic>/model/#{_name}/cmd_vel_relay</topic>\n"\
-  "      <min_velocity>-2</min_velocity>\n"\
-  "      <max_velocity>2</max_velocity>\n"\
-  "      <min_acceleration>-6</min_acceleration>\n"\
-  "      <max_acceleration>6</max_acceleration>\n"\
-  "    </plugin>\n"\
-  "    <!-- Publish robot state information -->\n"\
-  "    <plugin filename=\"libignition-gazebo-pose-publisher-system.so\"\n"\
-  "      name=\"ignition::gazebo::systems::PosePublisher\">\n"\
-  "      <publish_link_pose>true</publish_link_pose>\n"\
-  "      <publish_sensor_pose>true</publish_sensor_pose>\n"\
-  "      <publish_collision_pose>false</publish_collision_pose>\n"\
-  "      <publish_visual_pose>false</publish_visual_pose>\n"\
-  "      <publish_nested_model_pose>#{$enableGroundTruth}</publish_nested_model_pose>\n"\
-  "      <use_pose_vector_msg>true</use_pose_vector_msg>\n"\
-  "      <static_publisher>true</static_publisher>\n"\
-  "      <static_update_frequency>1</static_update_frequency>\n"\
-  "    </plugin>\n"\
-  "    <!-- Battery plugin -->\n"\
-  "    <plugin filename=\"libignition-gazebo-linearbatteryplugin-system.so\"\n"\
-  "      name=\"ignition::gazebo::systems::LinearBatteryPlugin\">\n"\
-  "      <battery_name>linear_battery</battery_name>\n"\
-  "      <voltage>12.694</voltage>\n"\
-  "      <open_circuit_voltage_constant_coef>12.694</open_circuit_voltage_constant_coef>\n"\
-  "      <open_circuit_voltage_linear_coef>-3.1424</open_circuit_voltage_linear_coef>\n"\
-  "      <initial_charge>78.4</initial_charge>\n"\
-  "      <capacity>78.4</capacity>\n"\
-  "      <resistance>0.061523</resistance>\n"\
-  "      <smooth_current_tau>1.9499</smooth_current_tau>\n"\
-  "      <power_load>6.6</power_load>\n"\
-  "      <start_on_motion>true</start_on_motion>\n"\
-  "    </plugin>\n"\
-  "    <!-- Gas Sensor plugin -->\n"\
-  "    <plugin filename=\"libGasEmitterDetectorPlugin.so\"\n"\
-  "      name=\"subt::GasDetector\">\n"\
-  "      <topic>/model/#{_name}/gas_detected</topic>\n"\
-  "      <update_rate>10</update_rate>\n"\
-  "      <type>gas</type>\n"\
-  "    </plugin>\n"\
-  "      <!-- Wheel slip -->\n"\
-  "      <plugin filename=\"libignition-gazebo-wheel-slip-system.so\"\n"\
-  "        name=\"ignition::gazebo::systems::WheelSlip\">\n"\
-  "        <wheel link_name=\"front_left_wheel\">\n"\
-  "          <slip_compliance_lateral>0.35</slip_compliance_lateral>\n"\
-  "          <slip_compliance_longitudinal>0</slip_compliance_longitudinal>\n"\
-  "          <wheel_normal_force>45.20448</wheel_normal_force>\n"\
-  "          <wheel_radius>0.098</wheel_radius>\n"\
-  "        </wheel>\n"\
-  "        <wheel link_name=\"rear_left_wheel\">\n"\
-  "          <slip_compliance_lateral>0.35</slip_compliance_lateral>\n"\
-  "          <slip_compliance_longitudinal>0</slip_compliance_longitudinal>\n"\
-  "          <wheel_normal_force>45.20448</wheel_normal_force>\n"\
-  "          <wheel_radius>0.098</wheel_radius>\n"\
-  "        </wheel>\n"\
-  "        <wheel link_name=\"front_right_wheel\">\n"\
-  "          <slip_compliance_lateral>0.35</slip_compliance_lateral>\n"\
-  "          <slip_compliance_longitudinal>0</slip_compliance_longitudinal>\n"\
-  "          <wheel_normal_force>45.20448</wheel_normal_force>\n"\
-  "          <wheel_radius>0.098</wheel_radius>\n"\
-  "        </wheel>\n"\
-  "        <wheel link_name=\"rear_right_wheel\">\n"\
-  "          <slip_compliance_lateral>0.35</slip_compliance_lateral>\n"\
-  "          <slip_compliance_longitudinal>0</slip_compliance_longitudinal>\n"\
-  "          <wheel_normal_force>45.20448</wheel_normal_force>\n"\
-  "          <wheel_radius>0.098</wheel_radius>\n"\
-  "        </wheel>\n"\
-  "      </plugin>\n"\
-  "  </include>\n"\
-  "  </sdf>\n"\
-  "</spawn>\n"\
-=======
   <<-HEREDOC
   <spawn name='#{_name}'>
     <name>#{_name}</name>
@@ -149,11 +58,38 @@
         <update_rate>10</update_rate>
         <type>gas</type>
       </plugin>
+      <!-- Wheel slip -->
+      <plugin filename='libignition-gazebo-wheel-slip-system.so'
+        name='ignition::gazebo::systems::WheelSlip'>
+        <wheel link_name='front_left_wheel'>
+          <slip_compliance_lateral>0.35</slip_compliance_lateral>
+          <slip_compliance_longitudinal>0</slip_compliance_longitudinal>
+          <wheel_normal_force>45.20448</wheel_normal_force>
+          <wheel_radius>0.098</wheel_radius>
+        </wheel>
+        <wheel link_name='rear_left_wheel'>
+          <slip_compliance_lateral>0.35</slip_compliance_lateral>
+          <slip_compliance_longitudinal>0</slip_compliance_longitudinal>
+          <wheel_normal_force>45.20448</wheel_normal_force>
+          <wheel_radius>0.098</wheel_radius>
+        </wheel>
+        <wheel link_name='front_right_wheel'>
+          <slip_compliance_lateral>0.35</slip_compliance_lateral>
+          <slip_compliance_longitudinal>0</slip_compliance_longitudinal>
+          <wheel_normal_force>45.20448</wheel_normal_force>
+          <wheel_radius>0.098</wheel_radius>
+        </wheel>
+        <wheel link_name='rear_right_wheel'>
+          <slip_compliance_lateral>0.35</slip_compliance_lateral>
+          <slip_compliance_longitudinal>0</slip_compliance_longitudinal>
+          <wheel_normal_force>45.20448</wheel_normal_force>
+          <wheel_radius>0.098</wheel_radius>
+        </wheel>
+      </plugin>
     </include>
     </sdf>
   </spawn>
   HEREDOC
->>>>>>> 77eddfec
 end
 
 def rosExecutables(_name, _worldName)
