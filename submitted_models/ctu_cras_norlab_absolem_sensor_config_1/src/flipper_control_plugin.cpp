--- conflicted
+++ resolved
@@ -158,24 +158,10 @@
     if (this->cmdVel.has_value())
     {
       const auto velocity = this->cmdVel.value();
-<<<<<<< HEAD
       this->staticAngle.reset();
       if (this->angularSpeed != 0.0 && velocity == 0.0)
       {
         this->staticAngle = angle;
-=======
-      if (this->joint != kNullEntity) {
-        if (this->angularSpeed != 0.0 && velocity == 0.0)
-        {
-          auto pos = _ecm.Component<components::JointPosition>(this->joint);
-          if (pos && !pos->Data().empty())
-          {
-            this->staticAngle = pos->Data()[0];
-          }
-        }
-        const auto sanitizedVelocity = math::clamp(velocity, -this->maxAngularVelocity, this->maxAngularVelocity);
-        this->angularSpeed = sanitizedVelocity;
->>>>>>> c8f21804
       }
       this->angularSpeed = velocity;
       this->cmdVel.reset();
@@ -206,12 +192,9 @@
   // does not drift over time.
   protected: double correctStaticAnglePosition(const Entity& joint, const math::Angle& staticPos, EntityComponentManager& _ecm) {
     auto pos = _ecm.Component<components::JointPosition>(this->joint);
-<<<<<<< HEAD
-=======
     if (!pos || pos->Data().empty())
-      return;
-
->>>>>>> c8f21804
+      return 0.0;
+
     const math::Angle currentPos{pos->Data()[0]};
     if (fabs((currentPos - staticPos).Radian()) > this->positionCorrectionTolerance.Radian())
     {
