<?xml version='1.0' encoding='utf-8'?>
<sdf version="1.6">
  <model name="ctu_cras_norlab_absolem_sensor_config_1">
    <link name="base_link">
      <pose>0 0 0 0 -0 0</pose>
      <inertial>
        <pose>-0.062088 -0.006779 0.166362 0 -0 0</pose>
        <mass>22.4783</mass>
        <inertia>
          <ixx>0.178253</ixx>
          <ixy>0.0177326</ixy>
          <ixz>-0.0781139</ixz>
          <iyy>0.4196</iyy>
          <iyz>0.0158494</iyz>
          <izz>0.33554</izz>
        </inertia>
      </inertial>
      <collision name="base_link_collision">
        <pose>-0.122 0 0.118 0 -0 0</pose>
        <geometry>
          <box>
            <size>0.50017 0.24093 0.139</size>
          </box>
        </geometry>
      </collision>
      <collision name="base_link_collision_1">
        <pose>0.157 0 0.118 0 -0 0</pose>
        <geometry>
          <box>
            <size>0.056 0.12093 0.139</size>
          </box>
        </geometry>
      </collision>
      <collision name="base_link_collision_2">
        <pose>0.144 -0.076 0.118 0 -0 0.785398</pose>
        <geometry>
          <box>
            <size>0.083 0.04 0.139</size>
          </box>
        </geometry>
      </collision>
      <collision name="base_link_collision_3">
        <pose>0.144 0.076 0.118 0 0 -0.785398</pose>
        <geometry>
          <box>
            <size>0.083 0.04 0.139</size>
          </box>
        </geometry>
      </collision>
      <collision name="base_link_collision_4">
        <pose>0 0.135 0.09 0 -0 0</pose>
        <geometry>
          <box>
            <size>0.055 0.04 0.08</size>
          </box>
        </geometry>
      </collision>
      <collision name="base_link_collision_5">
        <pose>0 0.155 0.013 0 -0 0</pose>
        <geometry>
          <box>
            <size>0.055 0.02 0.075</size>
          </box>
        </geometry>
      </collision>
      <collision name="base_link_collision_6">
        <pose>0 -0.135 0.09 0 -0 0</pose>
        <geometry>
          <box>
            <size>0.055 0.04 0.08</size>
          </box>
        </geometry>
      </collision>
      <collision name="base_link_collision_7">
        <pose>0 -0.155 0.013 0 -0 0</pose>
        <geometry>
          <box>
            <size>0.055 0.02 0.075</size>
          </box>
        </geometry>
      </collision>
      <collision name="base_link_fixed_joint_lump__antenna_collision_8">
        <pose>-0.39064 0.0789 0.1551 3.1415926535897931 1.5707963267948966 3.1415926535897931</pose>
        <geometry>
          <cylinder>
            <length>0.03718</length>
            <radius>0.008</radius>
          </cylinder>
        </geometry>
      </collision>
      <collision name="base_link_fixed_joint_lump__antenna_collision_9">
        <pose>-0.402 0.0789 0.34563 0 -0 0</pose>
        <geometry>
          <cylinder>
            <length>0.38107</length>
            <radius>0.008</radius>
          </cylinder>
        </geometry>
      </collision>
      <collision name="base_link_fixed_joint_lump__battery_collision_10">
        <pose>-0.2836 -0.0221 0.1132 0 -0 0</pose>
        <geometry>
          <box>
            <size>0.145 0.135 0.082</size>
          </box>
        </geometry>
      </collision>
      <collision name="base_link_fixed_joint_lump__jetson_collision_11">
        <pose>0.136 0.0435 0.2125 0 -0 0</pose>
        <geometry>
          <box>
            <size>0.07 0.1 0.055</size>
          </box>
        </geometry>
      </collision>
      <collision name="base_link_fixed_joint_lump__rear_sensor_item_collision_12">
        <pose>-0.295 -0.1065 0.36 0 -0 0</pose>
        <geometry>
          <box>
            <size>0.02 0.02 0.35</size>
          </box>
        </geometry>
      </collision>
      <collision name="base_link_fixed_joint_lump__mobilicom_collision_13">
        <pose>-0.295121 -0.064 0.385106 -1.56579 -0.858407 -7.3e-05</pose>
        <geometry>
          <box>
            <size>0.2 0.095 0.065</size>
          </box>
        </geometry>
      </collision>
      <collision name="base_link_fixed_joint_lump__mobilicom_antenna_l_collision_14">
        <pose>-0.139117 -0.02338 0.465445 -1.29704 -0.418237 -1.17028</pose>
        <geometry>
          <cylinder>
            <length>0.17</length>
            <radius>0.025</radius>
          </cylinder>
        </geometry>
      </collision>
      <collision name="base_link_fixed_joint_lump__mobilicom_antenna_r_collision_15">
        <pose>-0.193116 -0.064558 0.541453 -0.7124 0.007057 -1.5707963267948966</pose>
        <geometry>
          <cylinder>
            <length>0.17</length>
            <radius>0.025</radius>
          </cylinder>
        </geometry>
      </collision>
      <collision name="base_link_fixed_joint_lump__top_box_collision_16">
        <pose>-0.007 -0.0557 0.2165 0 -0 0</pose>
        <geometry>
          <box>
            <size>0.2 0.133 0.06252</size>
          </box>
        </geometry>
      </collision>
      <collision name="base_link_fixed_joint_lump__top_box_collision_17">
        <pose>-0.07624 -0.01443 0.254 0 -0 0</pose>
        <geometry>
          <box>
            <size>0.044 0.044 0.01303</size>
          </box>
        </geometry>
      </collision>
      <collision name="base_link_fixed_joint_lump__top_box_collision_18">
        <pose>-0.05183 -0.09792 0.26496 0 -0 0</pose>
        <geometry>
          <box>
            <size>0.03732 0.03523 0.03489</size>
          </box>
        </geometry>
      </collision>
      <collision name="base_link_fixed_joint_lump__omnicam_collision_19">
        <pose>0.020991 -0.05685 0.3172 0 0 -0.628319</pose>
        <geometry>
          <cylinder>
            <length>0.137</length>
            <radius>0.068</radius>
          </cylinder>
        </geometry>
      </collision>
      <collision name="base_link_fixed_joint_lump__realsense_holder_part2_collision_20">
        <pose>0.111811 -0.018928 0.440133 0 0.504467 -0.000319</pose>
        <geometry>
          <box>
            <size>0.008 0.075 0.025</size>
          </box>
        </geometry>
      </collision>
      <collision name="base_link_fixed_joint_lump__realsense_holder_part2_collision_21">
        <pose>0.099551 -0.028924 0.4469 0 0.504467 -0.000319</pose>
        <geometry>
          <box>
            <size>0.035 0.01 0.028</size>
          </box>
        </geometry>
      </collision>
      <collision name="base_link_fixed_joint_lump__realsense_holder_part2_collision_22">
        <pose>0.074085 -0.043916 0.415266 -0 0.004467 -0.000319</pose>
        <geometry>
          <box>
            <size>0.035 0.045 0.073</size>
          </box>
        </geometry>
      </collision>
      <collision name="base_link_fixed_joint_lump__camera_link_collision_23">
        <pose>0.125348 -0.010971 0.43571 0.015 0.499467 -0.000319</pose>
        <geometry>
          <box>
            <size>0.02505 0.09 0.025</size>
          </box>
        </geometry>
      </collision>
      <visual name="base_link_visual">
        <geometry>
          <mesh>
            <uri>meshes/body.dae</uri>
          </mesh>
        </geometry>
      </visual>
      <visual name="base_link_fixed_joint_lump__antenna_visual_1">
        <pose>-0.372 0.0789 0.1551 0 -0 0</pose>
        <geometry>
          <mesh>
            <uri>meshes/antenna.dae</uri>
          </mesh>
        </geometry>
      </visual>
      <visual name="base_link_fixed_joint_lump__battery_visual_2">
        <pose>-0.2836 -0.0221 0.0722 0 -0 0</pose>
        <geometry>
          <mesh>
            <uri>meshes/battery.dae</uri>
          </mesh>
        </geometry>
      </visual>
      <visual name="base_link_fixed_joint_lump__imu_visual_3">
        <pose>0 0 0.15 -3.1415926535897931 -0 0</pose>
        <geometry>
          <box>
            <size>0.005 0.005 0.005</size>
          </box>
        </geometry>
      </visual>
      <visual name="base_link_fixed_joint_lump__laser_base_visual_4">
        <pose>0.2502 0 0.1407 0 -0 0</pose>
        <geometry>
          <box>
            <size>0.005 0.005 0.005</size>
          </box>
        </geometry>
      </visual>
      <visual name="base_link_fixed_joint_lump__jetson_visual_5">
        <pose>0.136 0.0435 0.2125 0 -0 0</pose>
        <geometry>
          <box>
            <size>0.07 0.1 0.055</size>
          </box>
        </geometry>
      </visual>
      <visual name="base_link_fixed_joint_lump__rear_sensor_item_visual_6">
        <pose>-0.295 -0.1065 0.36 0 -0 0</pose>
        <geometry>
          <box>
            <size>0.02 0.02 0.35</size>
          </box>
        </geometry>
      </visual>
      <visual name="base_link_fixed_joint_lump__mobilicom_visual_7">
        <pose>-0.275459 -0.078002 0.407765 -1.56579 -0.858407 -7.3e-05</pose>
        <geometry>
          <box>
            <size>0.12 0.075 0.037</size>
          </box>
        </geometry>
      </visual>
      <visual name="base_link_fixed_joint_lump__mobilicom_antenna_l_visual_8">
        <pose>-0.139117 -0.02338 0.465445 -1.29704 -0.418237 -1.17028</pose>
        <geometry>
          <cylinder>
            <length>0.17</length>
            <radius>0.015</radius>
          </cylinder>
        </geometry>
      </visual>
      <visual name="base_link_fixed_joint_lump__mobilicom_antenna_r_visual_9">
        <pose>-0.193116 -0.064558 0.541453 -0.7124 0.007057 -1.5707963267948966</pose>
        <geometry>
          <cylinder>
            <length>0.17</length>
            <radius>0.015</radius>
          </cylinder>
        </geometry>
      </visual>
      <visual name="base_link_fixed_joint_lump__top_box_visual_10">
        <pose>0.022 -0.0557 0.185 0 -0 0</pose>
        <geometry>
          <mesh>
            <scale>1 1 1</scale>
            <uri>meshes/top_box.dae</uri>
          </mesh>
        </geometry>
      </visual>
      <visual name="base_link_fixed_joint_lump__omnicam_visual_11">
        <pose>0.0243 -0.0574 0.3142 0 0 -0.628319</pose>
        <geometry>
          <mesh>
            <scale>1 1 1</scale>
            <uri>meshes/omnicam.dae</uri>
          </mesh>
        </geometry>
      </visual>
      <visual name="base_link_fixed_joint_lump__camera_0_visual_12">
        <pose>0.057346 -0.083518 0.313841 -1.5707963267948966 -0.000784 -2.19802</pose>
        <geometry>
          <box>
            <size>0.005 0.005 0.005</size>
          </box>
        </geometry>
      </visual>
      <visual name="base_link_fixed_joint_lump__camera_0_sim_visual_13">
        <pose>0.057346 -0.083518 0.313841 -0.000948 -0.000784 -2.19802</pose>
        <geometry>
          <box>
            <size>0.005 0.005 0.005</size>
          </box>
        </geometry>
      </visual>
      <visual name="base_link_fixed_joint_lump__camera_1_visual_14">
        <pose>0.009992 -0.096606 0.314114 -1.57187 0.000853 2.82791</pose>
        <geometry>
          <box>
            <size>0.005 0.005 0.005</size>
          </box>
        </geometry>
      </visual>
      <visual name="base_link_fixed_joint_lump__camera_1_sim_visual_15">
        <pose>0.009992 -0.096606 0.314114 -0.001069 0.000853 2.82791</pose>
        <geometry>
          <box>
            <size>0.005 0.005 0.005</size>
          </box>
        </geometry>
      </visual>
      <visual name="base_link_fixed_joint_lump__camera_2_visual_16">
        <pose>-0.01735 -0.055429 0.314721 -1.5725 0.00415 1.56975</pose>
        <geometry>
          <box>
            <size>0.005 0.005 0.005</size>
          </box>
        </geometry>
      </visual>
      <visual name="base_link_fixed_joint_lump__camera_2_sim_visual_17">
        <pose>-0.01735 -0.055429 0.314721 -0.001705 0.00415 1.56975</pose>
        <geometry>
          <box>
            <size>0.005 0.005 0.005</size>
          </box>
        </geometry>
      </visual>
      <visual name="base_link_fixed_joint_lump__camera_3_visual_18">
        <pose>0.012561 -0.017068 0.314417 -1.5707963267948966 0.005611 0.313689</pose>
        <geometry>
          <box>
            <size>0.005 0.005 0.005</size>
          </box>
        </geometry>
      </visual>
      <visual name="base_link_fixed_joint_lump__camera_3_sim_visual_19">
        <pose>0.012561 -0.017068 0.314417 -0.000579 0.005611 0.313689</pose>
        <geometry>
          <box>
            <size>0.005 0.005 0.005</size>
          </box>
        </geometry>
      </visual>
      <visual name="base_link_fixed_joint_lump__camera_4_visual_20">
        <pose>0.058951 -0.03438 0.313899 -1.58161 0.001034 -0.943109</pose>
        <geometry>
          <box>
            <size>0.005 0.005 0.005</size>
          </box>
        </geometry>
      </visual>
      <visual name="base_link_fixed_joint_lump__camera_4_sim_visual_21">
        <pose>0.058951 -0.03438 0.313899 -0.010815 0.001034 -0.943109</pose>
        <geometry>
          <box>
            <size>0.005 0.005 0.005</size>
          </box>
        </geometry>
      </visual>
      <visual name="base_link_fixed_joint_lump__camera_5_visual_22">
        <pose>0.024083 -0.058382 0.376328 0.003778 0.000786 -2.20023</pose>
        <geometry>
          <box>
            <size>0.005 0.005 0.005</size>
          </box>
        </geometry>
      </visual>
      <visual name="base_link_fixed_joint_lump__camera_5_sim_visual_23">
        <pose>0.024083 -0.058382 0.376328 3.1415926535897931 -1.5707963267948966 0.945143</pose>
        <geometry>
          <box>
            <size>0.005 0.005 0.005</size>
          </box>
        </geometry>
      </visual>
      <visual name="base_link_fixed_joint_lump__omnicam_forward_visual_24">
        <pose>0.0243 -0.0574 0.3142 0 0 -0.000319</pose>
        <geometry>
          <box>
            <size>0.005 0.005 0.005</size>
          </box>
        </geometry>
      </visual>
      <visual name="base_link_fixed_joint_lump__omnicam_bottom_visual_25">
        <pose>0.0243 -0.0574 0.2482 0 0 -0.000319</pose>
        <geometry>
          <box>
            <size>0.005 0.005 0.005</size>
          </box>
        </geometry>
      </visual>
      <visual name="base_link_fixed_joint_lump__omnicam_top_visual_26">
        <pose>0.0243 -0.0574 0.3882 0 0 -0.000319</pose>
        <geometry>
          <box>
            <size>0.005 0.005 0.005</size>
          </box>
        </geometry>
      </visual>
      <visual name="base_link_fixed_joint_lump__omnicam_sensor_mount_visual_27">
        <pose>0.0243 -0.0574 0.3882 0 0 -0.000319</pose>
        <geometry>
          <box>
            <size>0.005 0.005 0.005</size>
          </box>
        </geometry>
      </visual>
      <visual name="base_link_fixed_joint_lump__realsense_holder_part2_visual_28">
        <pose>0.088894 -0.073921 0.3871 -5e-06 -0.002418 1.57486</pose>
        <geometry>
          <mesh>
            <scale>0.001 0.001 0.001</scale>
            <uri>meshes/d435_holder_combined.stl</uri>
          </mesh>
        </geometry>
        <material>
          <diffuse>.5 0.5 0.5 1</diffuse>
          <ambient>.1 0.1 0.1 1</ambient>
        </material>
      </visual>
      <visual name="base_link_fixed_joint_lump__realsense_visual">
        <pose>0.133882 -0.000937 0.420959 2.07031 -0.013169 1.5633</pose>
        <geometry>
          <mesh>
            <uri>meshes/realsense_d435.dae</uri>
          </mesh>
        </geometry>
        <material>
          <diffuse>.5 0.5 0.5 1</diffuse>
          <ambient>.1 0.1 0.1 1</ambient>
        </material>
      </visual>

      <visual name="base_link_fixed_joint_lump__camera_back_mounting_plane_visual_29">
        <pose>0.115312 -0.018929 0.4382 0.015 0.499467 -0.000319</pose>
        <geometry>
          <box>
            <size>0.005 0.005 0.005</size>
          </box>
        </geometry>
      </visual>
      <visual name="base_link_fixed_joint_lump__camera_tripod_screw_link_visual_30">
        <pose>0.119362 -0.010781 0.424738 0.015 0.499467 -0.000319</pose>
        <geometry>
          <box>
            <size>0.005 0.005 0.005</size>
          </box>
        </geometry>
      </visual>
      <visual name="base_link_fixed_joint_lump__camera_bottom_screw_frame_visual_31">
        <pose>0.119362 -0.010781 0.424738 0.015 0.499467 -0.000319</pose>
        <geometry>
          <box>
            <size>0.005 0.005 0.005</size>
          </box>
        </geometry>
      </visual>
      <visual name="base_link_fixed_joint_lump__camera_depth_frame_visual_32">
        <pose>0.125479 0.006527 0.435941 0.015 0.499467 -0.000319</pose>
        <geometry>
          <box>
            <size>0.005 0.005 0.005</size>
          </box>
        </geometry>
      </visual>
      <visual name="base_link_fixed_joint_lump__camera_color_frame_visual_33">
        <pose>0.125592 0.021526 0.436138 0.015 0.499467 -0.000319</pose>
        <geometry>
          <box>
            <size>0.005 0.005 0.005</size>
          </box>
        </geometry>
      </visual>
      <visual name="base_link_fixed_joint_lump__camera_color_optical_frame_visual_34">
        <pose>0.125592 0.021526 0.436138 -2.07031 0.013167 -1.5783</pose>
        <geometry>
          <box>
            <size>0.005 0.005 0.005</size>
          </box>
        </geometry>
      </visual>
      <visual name="base_link_fixed_joint_lump__camera_depth_optical_frame_visual_35">
        <pose>0.125479 0.006527 0.435941 -2.07031 0.013167 -1.5783</pose>
        <geometry>
          <box>
            <size>0.005 0.005 0.005</size>
          </box>
        </geometry>
      </visual>
      <visual name="base_link_fixed_joint_lump__camera_left_ir_frame_visual_36">
        <pose>0.125479 0.006527 0.435941 0.015 0.499467 -0.000319</pose>
        <geometry>
          <box>
            <size>0.005 0.005 0.005</size>
          </box>
        </geometry>
      </visual>
      <visual name="base_link_fixed_joint_lump__camera_left_ir_optical_frame_visual_37">
        <pose>0.125479 0.006527 0.435941 -2.07031 0.013167 -1.5783</pose>
        <geometry>
          <box>
            <size>0.005 0.005 0.005</size>
          </box>
        </geometry>
      </visual>
      <visual name="base_link_fixed_joint_lump__camera_right_ir_frame_visual_38">
        <pose>0.125104 -0.043467 0.435282 0.015 0.499467 -0.000319</pose>
        <geometry>
          <box>
            <size>0.005 0.005 0.005</size>
          </box>
        </geometry>
      </visual>
      <visual name="base_link_fixed_joint_lump__camera_right_ir_optical_frame_visual_39">
        <pose>0.125104 -0.043467 0.435282 -2.07031 0.013167 -1.5783</pose>
        <geometry>
          <box>
            <size>0.005 0.005 0.005</size>
          </box>
        </geometry>
      </visual>
      <velocity_decay/>
      <velocity_decay/>
      <light name="light_left" type="spot">
        <pose>0 0.13 0.2 1.5707963267948966 1.5707963267948966 0</pose>
        <attenuation>
          <range>50</range>
          <linear>0</linear>
          <constant>0.1</constant>
          <quadratic>0.0025</quadratic>
        </attenuation>
        <diffuse>0.8 0.8 0.5 1</diffuse>
        <specular>0.8 0.8 0.5 1</specular>
        <spot>
          <inner_angle>2.8</inner_angle>
          <outer_angle>2.9</outer_angle>
          <falloff>1</falloff>
        </spot>
        <direction>1 0 0</direction>
      </light>
      <light name="light_right" type="spot">
        <pose>0 -0.13 0.2 -1.5707963267948966 1.5707963267948966 0</pose>
        <attenuation>
          <range>50</range>
          <linear>0</linear>
          <constant>0.1</constant>
          <quadratic>0.0025</quadratic>
        </attenuation>
        <diffuse>0.8 0.8 0.5 1</diffuse>
        <specular>0.8 0.8 0.5 1</specular>
        <spot>
          <inner_angle>2.8</inner_angle>
          <outer_angle>2.9</outer_angle>
          <falloff>1</falloff>
        </spot>
        <direction>1 0 0</direction>
      </light>
      <light name="light_front_left" type="spot">
        <pose>0.3 0.13 0.2 2.74889 1.5707963267948966 0</pose>
        <attenuation>
          <range>30</range>
          <linear>0</linear>
          <constant>0.2</constant>
          <quadratic>0.0025</quadratic>
        </attenuation>
        <diffuse>0.8 0.8 0.5 1</diffuse>
        <specular>0.8 0.8 0.5 1</specular>
        <spot>
          <inner_angle>1.5</inner_angle>
          <outer_angle>1.6</outer_angle>
          <falloff>1</falloff>
        </spot>
        <direction>1 0 0</direction>
      </light>
      <light name="light_front_right" type="spot">
        <pose>0.3 -0.13 0.2 -2.74889 1.5707963267948966 0</pose>
        <attenuation>
          <range>30</range>
          <linear>0</linear>
          <constant>0.2</constant>
          <quadratic>0.0025</quadratic>
        </attenuation>
        <diffuse>0.8 0.8 0.5 1</diffuse>
        <specular>0.8 0.8 0.5 1</specular>
        <spot>
          <inner_angle>1.5</inner_angle>
          <outer_angle>1.6</outer_angle>
          <falloff>1</falloff>
        </spot>
        <direction>1 0 0</direction>
      </light>
      <light name="light_rear" type="spot">
        <pose>-0.4 0 0.2 0 1.5707963267948966 0</pose>
        <attenuation>
          <range>30</range>
          <linear>0</linear>
          <constant>0.2</constant>
          <quadratic>0.0025</quadratic>
        </attenuation>
        <diffuse>0.8 0.8 0.5 1</diffuse>
        <specular>0.8 0.8 0.5 1</specular>
        <spot>
          <inner_angle>1.5</inner_angle>
          <outer_angle>1.8</outer_angle>
          <falloff>1</falloff>
        </spot>
        <direction>1 0 0</direction>
      </light>
      <velocity_decay/>
      <self_collide>0</self_collide>
      <sensor name="imu" type="imu">
        <always_on>1</always_on>
        <update_rate>50</update_rate>
        <imu>
          <angular_velocity>
            <x>
              <noise type="gaussian">
                <mean>0</mean>
                <stddev>0.0002</stddev>
                <bias_mean>7.5e-06</bias_mean>
                <bias_stddev>8e-07</bias_stddev>
                <dynamic_bias_stddev>4e-07</dynamic_bias_stddev>
                <dynamic_bias_correlation_time>1000</dynamic_bias_correlation_time>
              </noise>
            </x>
            <y>
              <noise type="gaussian">
                <mean>0</mean>
                <stddev>0.0002</stddev>
                <bias_mean>7.5e-06</bias_mean>
                <bias_stddev>8e-07</bias_stddev>
                <dynamic_bias_stddev>4e-07</dynamic_bias_stddev>
                <dynamic_bias_correlation_time>1000</dynamic_bias_correlation_time>
              </noise>
            </y>
            <z>
              <noise type="gaussian">
                <mean>0</mean>
                <stddev>0.0002</stddev>
                <bias_mean>7.5e-06</bias_mean>
                <bias_stddev>8e-07</bias_stddev>
                <dynamic_bias_stddev>4e-07</dynamic_bias_stddev>
                <dynamic_bias_correlation_time>1000</dynamic_bias_correlation_time>
              </noise>
            </z>
          </angular_velocity>
          <linear_acceleration>
            <x>
              <noise type="gaussian">
                <mean>0</mean>
                <stddev>0.01</stddev>
                <bias_mean>0.1</bias_mean>
                <bias_stddev>0.001</bias_stddev>
                <dynamic_bias_stddev>0.002</dynamic_bias_stddev>
                <dynamic_bias_correlation_time>300</dynamic_bias_correlation_time>
              </noise>
            </x>
            <y>
              <noise type="gaussian">
                <mean>0</mean>
                <stddev>0.01</stddev>
                <bias_mean>0.1</bias_mean>
                <bias_stddev>0.001</bias_stddev>
                <dynamic_bias_stddev>0.002</dynamic_bias_stddev>
                <dynamic_bias_correlation_time>300</dynamic_bias_correlation_time>
              </noise>
            </y>
            <z>
              <noise type="gaussian">
                <mean>0</mean>
                <stddev>0.01</stddev>
                <bias_mean>0.1</bias_mean>
                <bias_stddev>0.001</bias_stddev>
                <dynamic_bias_stddev>0.002</dynamic_bias_stddev>
                <dynamic_bias_correlation_time>300</dynamic_bias_correlation_time>
              </noise>
            </z>
          </linear_acceleration>
        </imu>
        <pose>0 0 0.15 -3.1415926535897931 -0 0</pose>
      </sensor>
      <velocity_decay/>
      <kinematic>0</kinematic>
      <velocity_decay/>
      <sensor name="omnicam_sensor0" type="camera">
        <update_rate>6</update_rate>
        <camera name="camera_0">
          <horizontal_fov>1.36478</horizontal_fov>
          <image>
            <width>1232</width>
            <height>1616</height>
            <format>R8G8B8</format>
          </image>
          <clip>
            <near>0.02</near>
            <far>300</far>
          </clip>
          <noise>
            <type>gaussian</type>
            <mean>0</mean>
            <stddev>0.007</stddev>
          </noise>
          <distortion>
            <k1>-0.20571</k1>
            <k2>0.04103</k2>
            <k3>0</k3>
            <p1>-0.00101</p1>
            <p2>0.00098</p2>
          </distortion>
          <lens>
            <intrinsics>
              <fx>758.04</fx>
              <fy>761.624</fy>
              <cx>621.466</cx>
              <cy>756.864</cy>
              <s>1</s>
            </intrinsics>
            <type>stereographic</type>
            <scale_to_hfov>1</scale_to_hfov>
          </lens>
        </camera>
        <pose>0.057346 -0.083518 0.313841 -0.000948 -0.000784 -2.19802</pose>
      </sensor>
      <velocity_decay/>
      <sensor name="omnicam_sensor1" type="camera">
        <update_rate>6</update_rate>
        <camera name="camera_1">
          <horizontal_fov>1.36574</horizontal_fov>
          <image>
            <width>1232</width>
            <height>1616</height>
            <format>R8G8B8</format>
          </image>
          <clip>
            <near>0.02</near>
            <far>300</far>
          </clip>
          <noise>
            <type>gaussian</type>
            <mean>0</mean>
            <stddev>0.007</stddev>
          </noise>
          <distortion>
            <k1>-0.19931</k1>
            <k2>0.03549</k2>
            <k3>0</k3>
            <p1>5e-05</p1>
            <p2>-0.00053</p2>
          </distortion>
          <lens>
            <intrinsics>
              <fx>757.299</fx>
              <fy>757.801</fy>
              <cx>594.19</cx>
              <cy>779.434</cy>
              <s>1</s>
            </intrinsics>
            <type>stereographic</type>
            <scale_to_hfov>1</scale_to_hfov>
          </lens>
        </camera>
        <pose>0.009992 -0.096606 0.314114 -0.001069 0.000853 2.82791</pose>
      </sensor>
      <velocity_decay/>
      <sensor name="omnicam_sensor2" type="camera">
        <update_rate>6</update_rate>
        <camera name="camera_2">
          <horizontal_fov>1.36565</horizontal_fov>
          <image>
            <width>1232</width>
            <height>1616</height>
            <format>R8G8B8</format>
          </image>
          <clip>
            <near>0.02</near>
            <far>300</far>
          </clip>
          <noise>
            <type>gaussian</type>
            <mean>0</mean>
            <stddev>0.007</stddev>
          </noise>
          <distortion>
            <k1>-0.19722</k1>
            <k2>0.03442</k2>
            <k3>0</k3>
            <p1>0.00013</p1>
            <p2>-0.00035</p2>
          </distortion>
          <lens>
            <intrinsics>
              <fx>757.367</fx>
              <fy>755.079</fy>
              <cx>632.96</cx>
              <cy>740.558</cy>
              <s>1</s>
            </intrinsics>
            <type>stereographic</type>
            <scale_to_hfov>1</scale_to_hfov>
          </lens>
        </camera>
        <pose>-0.01735 -0.055429 0.314721 -0.001705 0.00415 1.56975</pose>
      </sensor>
      <velocity_decay/>
      <sensor name="omnicam_sensor3" type="camera">
        <update_rate>6</update_rate>
        <camera name="camera_3">
          <horizontal_fov>1.35821</horizontal_fov>
          <image>
            <width>1232</width>
            <height>1616</height>
            <format>R8G8B8</format>
          </image>
          <clip>
            <near>0.02</near>
            <far>300</far>
          </clip>
          <noise>
            <type>gaussian</type>
            <mean>0</mean>
            <stddev>0.007</stddev>
          </noise>
          <distortion>
            <k1>-0.20395</k1>
            <k2>0.03534</k2>
            <k3>0</k3>
            <p1>0.0003</p1>
            <p2>-0.00066</p2>
          </distortion>
          <lens>
            <intrinsics>
              <fx>763.152</fx>
              <fy>763.185</fy>
              <cx>606.706</cx>
              <cy>785.217</cy>
              <s>1</s>
            </intrinsics>
            <type>stereographic</type>
            <scale_to_hfov>1</scale_to_hfov>
          </lens>
        </camera>
        <pose>0.012561 -0.017068 0.314417 -0.000579 0.005611 0.313689</pose>
      </sensor>
      <sensor name="omnicam_sensor4" type="camera">
        <update_rate>6</update_rate>
        <camera name="camera_4">
          <horizontal_fov>1.37789</horizontal_fov>
          <image>
            <width>1232</width>
            <height>1616</height>
            <format>R8G8B8</format>
          </image>
          <clip>
            <near>0.02</near>
            <far>300</far>
          </clip>
          <noise>
            <type>gaussian</type>
            <mean>0</mean>
            <stddev>0.007</stddev>
          </noise>
          <distortion>
            <k1>-0.19889</k1>
            <k2>0.03244</k2>
            <k3>0</k3>
            <p1>-0.00039</p1>
            <p2>-0.00126</p2>
          </distortion>
          <lens>
            <intrinsics>
              <fx>747.97</fx>
              <fy>744.851</fy>
              <cx>612.798</cx>
              <cy>772.008</cy>
              <s>1</s>
            </intrinsics>
            <type>stereographic</type>
            <scale_to_hfov>1</scale_to_hfov>
          </lens>
        </camera>
        <pose>0.058951 -0.03438 0.313899 -0.010815 0.001034 -0.943109</pose>
      </sensor>
      <sensor name="omnicam_sensor5" type="camera">
        <update_rate>6</update_rate>
        <camera name="camera_5">
          <horizontal_fov>1.36869</horizontal_fov>
          <image>
            <width>1232</width>
            <height>1616</height>
            <format>R8G8B8</format>
          </image>
          <clip>
            <near>0.02</near>
            <far>300</far>
          </clip>
          <noise>
            <type>gaussian</type>
            <mean>0</mean>
            <stddev>0.007</stddev>
          </noise>
          <distortion>
            <k1>-0.21309</k1>
            <k2>0.03984</k2>
            <k3>0</k3>
            <p1>-0.00011</p1>
            <p2>-0.00017</p2>
          </distortion>
          <lens>
            <intrinsics>
              <fx>755.019</fx>
              <fy>754.96</fy>
              <cx>602.194</cx>
              <cy>802.92</cy>
              <s>1</s>
            </intrinsics>
            <type>stereographic</type>
            <scale_to_hfov>1</scale_to_hfov>
          </lens>
        </camera>
        <pose>0.024083 -0.058382 0.376328 3.1415926535897931 -1.5707963267948966 0.945143</pose>
      </sensor>
      <sensor name="camera" type="rgbd_camera">
        <camera name="camera_camera">
          <horizontal_fov>1.21126</horizontal_fov>
          <lens>
            <intrinsics>
              <fx>337.222</fx>
              <fy>337.222</fy>
              <cx>320.5</cx>
              <cy>240.5</cy>
              <s>0</s>
            </intrinsics>
            <type>stereographic</type>
            <scale_to_hfov>1</scale_to_hfov>
          </lens>
          <distortion>
            <k1>0</k1>
            <k2>0</k2>
            <k3>0</k3>
            <p1>0</p1>
            <p2>0</p2>
            <center>0.5 0.5</center>
          </distortion>
          <image>
            <width>640</width>
            <height>480</height>
            <format>RGB_INT8</format>
          </image>
          <clip>
            <near>0.01</near>
            <far>100</far>
          </clip>
          <depth_camera>
            <clip>
              <near>0.1</near>
              <far>10</far>
            </clip>
            <output>depths</output>
          </depth_camera>
          <noise>
            <type>gaussian</type>
            <mean>0</mean>
            <stddev>0.007</stddev>
          </noise>
        </camera>
        <always_on>1</always_on>
        <update_rate>6</update_rate>
        <pose>0.136479 -0.016527 0.419441 0.015 0.499467 -0.000319</pose>
      </sensor>
    </link>
    <link name="laser">
      <pose>0.2502 0 0.1407 -3.1415926535897931 -0 0</pose>
      <inertial>
        <pose>0 0 -0.04 0 -0 0</pose>
        <mass>1.1</mass>
        <inertia>
          <ixx>0.0031194</ixx>
          <ixy>-2.221e-06</ixy>
          <ixz>-1.1577e-06</ixz>
          <iyy>0.0031389</iyy>
          <iyz>-1.153e-05</iyz>
          <izz>0.0017656</izz>
        </inertia>
      </inertial>
      <collision name="laser_collision">
        <pose>0 0 -0.04 1.5707963267948966 0 -1.5707963267948966</pose>
        <geometry>
          <box>
            <size>0.1159 0.16826 0.1159</size>
          </box>
        </geometry>
        <surface>
          <contact>
            <ode/>
          </contact>
          <friction>
            <ode/>
          </friction>
        </surface>
      </collision>
      <visual name="laser_visual">
        <pose>0 0 0 1.5707963267948966 0 -1.5707963267948966</pose>
        <geometry>
          <mesh>
            <scale>1 1 1</scale>
            <uri>meshes/laser.dae</uri>
          </mesh>
        </geometry>
      </visual>
      <gravity>1</gravity>
      <velocity_decay/>
      <kinematic>0</kinematic>
      <sensor name="laser" type="gpu_lidar">
        <pose>0 0 0 0 -0 0</pose>
        <update_rate>50</update_rate>
        <always_on>1</always_on>
        <lidar>
          <scan>
            <horizontal>
              <samples>541</samples>
              <resolution>1</resolution>
              <min_angle>-2.35619</min_angle>
              <max_angle>2.35619</max_angle>
            </horizontal>
          </scan>
          <range>
            <min>0.2</min>
            <max>50</max>
            <resolution>0.01</resolution>
          </range>
          <noise>
            <type>gaussian</type>
            <mean>0</mean>
            <stddev>0.01</stddev>
          </noise>
        </lidar>
      </sensor>
    </link>
    <joint name="laser_j" type="revolute">
      <child>laser</child>
      <parent>base_link</parent>
      <axis>
        <xyz>1 0 0</xyz>
        <limit>
          <lower>-2.35619</lower>
          <upper>2.35619</upper>
          <effort>10</effort>
          <velocity>1.2</velocity>
        </limit>
        <dynamics>
          <spring_reference>0</spring_reference>
          <spring_stiffness>0</spring_stiffness>
        </dynamics>
        <use_parent_model_frame>0</use_parent_model_frame>
      </axis>
      <physics>
        <ode>
          <implicit_spring_damper>1</implicit_spring_damper>
          <cfm_damping>1</cfm_damping>
          <limit>
            <cfm>0</cfm>
            <erp>0.2</erp>
          </limit>
        </ode>
      </physics>
    </joint>
    <link name="left_track">
      <pose>0 0.1985 0 0 -0 0</pose>
      <inertial>
        <pose>0 0 0 0 -0 0</pose>
        <mass>1e-05</mass>
        <inertia>
          <ixx>0.001</ixx>
          <ixy>1e-06</ixy>
          <ixz>1e-06</ixz>
          <iyy>0.001</iyy>
          <iyz>1e-06</iyz>
          <izz>0.001</izz>
        </inertia>
      </inertial>
      <collision name="left_track_collision">
        <pose>0 0 0 0 -0 0</pose>
        <geometry>
          <box>
            <size>0.01 0.01 0.01</size>
          </box>
        </geometry>
        <surface>
          <friction>
            <ode>
              <mu>0.7</mu>
              <mu2>150</mu2>
              <fdir1>0 0 1</fdir1>
            </ode>
          </friction>
          <contact>
            <ode/>
          </contact>
        </surface>
        <max_contacts>20</max_contacts>
      </collision>
      <visual name="left_track_visual">
        <pose>0 0 -0.0705 1.5707963267948966 -0 1.5707963267948966</pose>
        <geometry>
          <mesh>
            <scale>1 1 1</scale>
            <uri>meshes/bogie.dae</uri>
          </mesh>
        </geometry>
      </visual>
      <gravity>1</gravity>
      <velocity_decay/>
      <kinematic>0</kinematic>
    </link>
    <joint name="left_track_j" type="revolute">
      <child>left_track</child>
      <parent>base_link</parent>
      <axis>
        <xyz>0 1 0</xyz>
        <limit>
          <lower>0</lower>
          <upper>0</upper>
          <effort>0</effort>
          <velocity>4</velocity>
        </limit>
        <dynamics>
          <spring_reference>0</spring_reference>
          <spring_stiffness>0</spring_stiffness>
        </dynamics>
        <use_parent_model_frame>0</use_parent_model_frame>
      </axis>
      <physics>
        <ode>
          <limit>
            <cfm>0</cfm>
            <erp>0.2</erp>
          </limit>
        </ode>
      </physics>
      <physics>
        <ode>
          <implicit_spring_damper>1</implicit_spring_damper>
          <cfm>0</cfm>
          <erp>0.95</erp>
        </ode>
      </physics>
    </joint>
    <link name="front_left_flipper">
      <pose>0.25 0.272 0.0195 0 0.193732 0</pose>
      <inertial>
        <mass>1e-05</mass>
        <inertia>
          <ixx>0.001</ixx>
          <ixy>1e-06</ixy>
          <ixz>1e-06</ixz>
          <iyy>0.001</iyy>
          <iyz>1e-06</iyz>
          <izz>0.001</izz>
        </inertia>
      </inertial>
      <collision name="front_left_flipper_collision">
        <geometry>
          <box>
            <size>0.01 0.01 0.01</size>
          </box>
        </geometry>
        <surface>
          <friction>
            <ode>
              <mu>0.7</mu>
              <mu2>150</mu2>
              <fdir1>0 0 1</fdir1>
            </ode>
          </friction>
        </surface>
      </collision>
      <visual name="front_left_flipper_visual">
        <pose>0 0 0 -2.95744 0 1.5707963267948966</pose>
        <geometry>
          <mesh>
            <uri>meshes/flipper.dae</uri>
          </mesh>
        </geometry>
      </visual>
    </link>
    <joint name="front_left_flipper_j" type="revolute">
      <child>front_left_flipper</child>
      <parent>left_track</parent>
      <axis>
        <xyz>0 1 0</xyz>
        <limit>
          <lower>-1e+16</lower>
          <upper>1e+16</upper>
<<<<<<< HEAD
          <effort>40.85</effort>
=======
          <effort>20</effort>
>>>>>>> 199fe903
        </limit>
        <dynamics>
          <spring_reference>0</spring_reference>
          <spring_stiffness>0</spring_stiffness>
        </dynamics>
        <use_parent_model_frame>0</use_parent_model_frame>
      </axis>
      <physics>
        <ode>
          <implicit_spring_damper>1</implicit_spring_damper>
          <cfm_damping>1</cfm_damping>
          <limit>
            <cfm>0</cfm>
            <erp>0.2</erp>
          </limit>
        </ode>
      </physics>
    </joint>
    <link name="front_left_flipper_wheel1">
      <pose>0.25 0.272 0.0195 0 0.193732 0</pose>
      <inertial>
        <pose>0.08 0 0 0 -0 0</pose>
        <mass>0.15</mass>
        <inertia>
          <ixx>0.0017491</ixx>
          <ixy>2.8512e-07</ixy>
          <ixz>0.0018277</ixz>
          <iyy>0.012277</iyy>
          <iyz>-3.6288e-07</iyz>
          <izz>0.010941</izz>
        </inertia>
      </inertial>
      <collision name="front_left_flipper_wheel1_fixed_joint_lump__front_left_flipper_collision_wheel1_collision">
        <pose>0 0 0 1.5707963267948966 -0 0</pose>
        <geometry>
          <cylinder>
            <length>0.04981</length>
            <radius>0.089</radius>
          </cylinder>
        </geometry>
        <surface>
          <contact>
            <ode>
              <kp>1e+07</kp>
              <kd>1</kd>
            </ode>
          </contact>
          <friction>
            <ode>
              <mu>1</mu>
              <mu2>1</mu2>
              <slip1>0.035</slip1>
              <slip2>0</slip2>
              <fdir1>0 0 1</fdir1>
            </ode>
          </friction>
        </surface>
      </collision>
    </link>
    <joint name="front_left_flipper_wheel1_j" type="revolute">
      <child>front_left_flipper_wheel1</child>
      <parent>front_left_flipper</parent>
      <axis>
        <xyz>0 1 0</xyz>
        <limit>
          <lower>-1e+16</lower>
          <upper>1e+16</upper>
        </limit>
        <dynamics>
          <spring_reference>0</spring_reference>
          <spring_stiffness>0</spring_stiffness>
        </dynamics>
        <use_parent_model_frame>0</use_parent_model_frame>
      </axis>
    </joint>
    <link name="front_left_flipper_wheel2">
      <pose>0.330957 0.272 0.003617 0 0.193732 0</pose>
      <inertial>
        <pose>0.08 0 0 0 -0 0</pose>
        <mass>0.15</mass>
        <inertia>
          <ixx>0.0017491</ixx>
          <ixy>2.8512e-07</ixy>
          <ixz>0.0018277</ixz>
          <iyy>0.012277</iyy>
          <iyz>-3.6288e-07</iyz>
          <izz>0.010941</izz>
        </inertia>
      </inertial>
      <collision name="front_left_flipper_wheel2_fixed_joint_lump__front_left_flipper_collision_wheel2_collision">
        <pose>0 0 0 1.5707963267948966 -0 0</pose>
        <geometry>
          <cylinder>
            <length>0.04981</length>
            <radius>0.074</radius>
          </cylinder>
        </geometry>
        <surface>
          <contact>
            <ode>
              <kp>1e+07</kp>
              <kd>1</kd>
            </ode>
          </contact>
          <friction>
            <ode>
              <mu>1</mu>
              <mu2>1</mu2>
              <slip1>0.035</slip1>
              <slip2>0</slip2>
              <fdir1>0 0 1</fdir1>
            </ode>
          </friction>
        </surface>

      </collision>
    </link>
    <joint name="front_left_flipper_wheel2_j" type="revolute">
      <child>front_left_flipper_wheel2</child>
      <parent>front_left_flipper</parent>
      <axis>
        <xyz>0 1 0</xyz>
        <limit>
          <lower>-1e+16</lower>
          <upper>1e+16</upper>
        </limit>
        <dynamics>
          <spring_reference>0</spring_reference>
          <spring_stiffness>0</spring_stiffness>
        </dynamics>
        <use_parent_model_frame>0</use_parent_model_frame>
      </axis>
    </joint>
    <link name="front_left_flipper_wheel3">
      <pose>0.411913 0.272 -0.012266 0 0.193732 0</pose>
      <inertial>
        <pose>0.08 0 0 0 -0 0</pose>
        <mass>0.15</mass>
        <inertia>
          <ixx>0.0017491</ixx>
          <ixy>2.8512e-07</ixy>
          <ixz>0.0018277</ixz>
          <iyy>0.012277</iyy>
          <iyz>-3.6288e-07</iyz>
          <izz>0.010941</izz>
        </inertia>
      </inertial>
      <collision name="front_left_flipper_wheel3_fixed_joint_lump__front_left_flipper_collision_wheel3_collision">
        <pose>0 0 0 1.5707963267948966 -0 0</pose>
        <geometry>
          <cylinder>
            <length>0.04981</length>
            <radius>0.059</radius>
          </cylinder>
        </geometry>
        <surface>
          <contact>
            <ode>
              <kp>1e+07</kp>
              <kd>1</kd>
            </ode>
          </contact>
          <friction>
            <ode>
              <mu>1</mu>
              <mu2>1</mu2>
              <slip1>0.035</slip1>
              <slip2>0</slip2>
              <fdir1>0 0 1</fdir1>
            </ode>
          </friction>
        </surface>

      </collision>
    </link>
    <joint name="front_left_flipper_wheel3_j" type="revolute">
      <child>front_left_flipper_wheel3</child>
      <parent>front_left_flipper</parent>
      <axis>
        <xyz>0 1 0</xyz>
        <limit>
          <lower>-1e+16</lower>
          <upper>1e+16</upper>
        </limit>
        <dynamics>
          <spring_reference>0</spring_reference>
          <spring_stiffness>0</spring_stiffness>
        </dynamics>
        <use_parent_model_frame>0</use_parent_model_frame>
      </axis>
    </joint>
    <link name="front_left_flipper_wheel4">
      <pose>0.49287 0.272 -0.028149 0 0.193732 0</pose>
      <inertial>
        <pose>0.08 0 0 0 -0 0</pose>
        <mass>0.15</mass>
        <inertia>
          <ixx>0.0017491</ixx>
          <ixy>2.8512e-07</ixy>
          <ixz>0.0018277</ixz>
          <iyy>0.012277</iyy>
          <iyz>-3.6288e-07</iyz>
          <izz>0.010941</izz>
        </inertia>
      </inertial>
      <collision name="front_left_flipper_wheel4_fixed_joint_lump__front_left_flipper_collision_wheel4_collision">
        <pose>0 0 0 1.5707963267948966 -0 0</pose>
        <geometry>
          <cylinder>
            <length>0.04981</length>
            <radius>0.044</radius>
          </cylinder>
        </geometry>
        <surface>
          <contact>
            <ode>
              <kp>1e+07</kp>
              <kd>1</kd>
            </ode>
          </contact>
          <friction>
            <ode>
              <mu>1</mu>
              <mu2>1</mu2>
              <slip1>0.035</slip1>
              <slip2>0</slip2>
              <fdir1>0 0 1</fdir1>
            </ode>
          </friction>
        </surface>

      </collision>
    </link>
    <joint name="front_left_flipper_wheel4_j" type="revolute">
      <child>front_left_flipper_wheel4</child>
      <parent>front_left_flipper</parent>
      <axis>
        <xyz>0 1 0</xyz>
        <limit>
          <lower>-1e+16</lower>
          <upper>1e+16</upper>
        </limit>
        <dynamics>
          <spring_reference>0</spring_reference>
          <spring_stiffness>0</spring_stiffness>
        </dynamics>
        <use_parent_model_frame>0</use_parent_model_frame>
      </axis>
    </joint>
    <link name="front_left_flipper_wheel5">
      <pose>0.573827 0.272 -0.044032 0 0.193732 0</pose>
      <inertial>
        <pose>0.08 0 0 0 -0 0</pose>
        <mass>0.15</mass>
        <inertia>
          <ixx>0.0017491</ixx>
          <ixy>2.8512e-07</ixy>
          <ixz>0.0018277</ixz>
          <iyy>0.012277</iyy>
          <iyz>-3.6288e-07</iyz>
          <izz>0.010941</izz>
        </inertia>
      </inertial>
      <collision name="front_left_flipper_wheel5_fixed_joint_lump__front_left_flipper_collision_wheel5_collision">
        <pose>0 0 0 1.5707963267948966 -0 0</pose>
        <geometry>
          <cylinder>
            <length>0.04981</length>
            <radius>0.029</radius>
          </cylinder>
        </geometry>
        <surface>
          <contact>
            <ode>
              <kp>1e+07</kp>
              <kd>1</kd>
            </ode>
          </contact>
          <friction>
            <ode>
              <mu>1</mu>
              <mu2>1</mu2>
              <slip1>0.035</slip1>
              <slip2>0</slip2>
              <fdir1>0 0 1</fdir1>
            </ode>
          </friction>
        </surface>

      </collision>
    </link>
    <joint name="front_left_flipper_wheel5_j" type="revolute">
      <child>front_left_flipper_wheel5</child>
      <parent>front_left_flipper</parent>
      <axis>
        <xyz>0 1 0</xyz>
        <limit>
          <lower>-1e+16</lower>
          <upper>1e+16</upper>
        </limit>
        <dynamics>
          <spring_reference>0</spring_reference>
          <spring_stiffness>0</spring_stiffness>
        </dynamics>
        <use_parent_model_frame>0</use_parent_model_frame>
      </axis>
    </joint>
    <link name="left_track_wheel1">
      <pose>0.25 0.1985 0.01855 0 -0 0</pose>
      <inertial>
        <pose>0 0 0.0141 0 -0 0</pose>
        <mass>0.7575</mass>
        <inertia>
          <ixx>0.002731</ixx>
          <ixy>0</ixy>
          <ixz>0</ixz>
          <iyy>0.032554</iyy>
          <iyz>1.5e-05</iyz>
          <izz>0.031391</izz>
        </inertia>
      </inertial>
      <collision name="left_track_wheel1_collision">
        <pose>0 -0.015 0 1.5707963267948966 -0 0</pose>
        <geometry>
          <cylinder>
            <length>0.112</length>
            <radius>0.089</radius>
          </cylinder>
        </geometry>
        <surface>
          <contact>
            <ode>
              <kp>1e+07</kp>
              <kd>1</kd>
            </ode>
          </contact>
          <friction>
            <ode>
              <mu>1</mu>
              <mu2>1</mu2>
              <slip1>0.035</slip1>
              <slip2>0</slip2>
              <fdir1>0 0 1</fdir1>
            </ode>
          </friction>
        </surface>

      </collision>
    </link>
    <joint name="left_track_wheel1_j" type="revolute">
      <child>left_track_wheel1</child>
      <parent>left_track</parent>
      <axis>
        <xyz>0 1 0</xyz>
        <limit>
          <lower>-1e+16</lower>
          <upper>1e+16</upper>
        </limit>
        <dynamics>
          <spring_reference>0</spring_reference>
          <spring_stiffness>0</spring_stiffness>
        </dynamics>
        <use_parent_model_frame>0</use_parent_model_frame>
      </axis>
    </joint>
    <link name="left_track_wheel2">
      <pose>0.178571 0.1985 0.01855 0 -0 0</pose>
      <inertial>
        <pose>0 0 0.0141 0 -0 0</pose>
        <mass>0.7575</mass>
        <inertia>
          <ixx>0.002731</ixx>
          <ixy>0</ixy>
          <ixz>0</ixz>
          <iyy>0.032554</iyy>
          <iyz>1.5e-05</iyz>
          <izz>0.031391</izz>
        </inertia>
      </inertial>
      <collision name="left_track_wheel2_collision">
        <pose>0 0 0 1.5707963267948966 -0 0</pose>
        <geometry>
          <cylinder>
            <length>0.097</length>
            <radius>0.089</radius>
          </cylinder>
        </geometry>
        <surface>
          <contact>
            <ode>
              <kp>1e+07</kp>
              <kd>1</kd>
            </ode>
          </contact>
          <friction>
            <ode>
              <mu>1</mu>
              <mu2>1</mu2>
              <slip1>0.035</slip1>
              <slip2>0</slip2>
              <fdir1>0 0 1</fdir1>
            </ode>
          </friction>
        </surface>

      </collision>
    </link>
    <joint name="left_track_wheel2_j" type="revolute">
      <child>left_track_wheel2</child>
      <parent>left_track</parent>
      <axis>
        <xyz>0 1 0</xyz>
        <limit>
          <lower>-1e+16</lower>
          <upper>1e+16</upper>
        </limit>
        <dynamics>
          <spring_reference>0</spring_reference>
          <spring_stiffness>0</spring_stiffness>
        </dynamics>
        <use_parent_model_frame>0</use_parent_model_frame>
      </axis>
    </joint>
    <link name="left_track_wheel3">
      <pose>0.107143 0.1985 0.01855 0 -0 0</pose>
      <inertial>
        <pose>0 0 0.0141 0 -0 0</pose>
        <mass>0.7575</mass>
        <inertia>
          <ixx>0.002731</ixx>
          <ixy>0</ixy>
          <ixz>0</ixz>
          <iyy>0.032554</iyy>
          <iyz>1.5e-05</iyz>
          <izz>0.031391</izz>
        </inertia>
      </inertial>
      <collision name="left_track_wheel3_collision">
        <pose>0 0 0 1.5707963267948966 -0 0</pose>
        <geometry>
          <cylinder>
            <length>0.097</length>
            <radius>0.089</radius>
          </cylinder>
        </geometry>
        <surface>
          <contact>
            <ode>
              <kp>1e+07</kp>
              <kd>1</kd>
            </ode>
          </contact>
          <friction>
            <ode>
              <mu>1</mu>
              <mu2>1</mu2>
              <slip1>0.035</slip1>
              <slip2>0</slip2>
              <fdir1>0 0 1</fdir1>
            </ode>
          </friction>
        </surface>

      </collision>
    </link>
    <joint name="left_track_wheel3_j" type="revolute">
      <child>left_track_wheel3</child>
      <parent>left_track</parent>
      <axis>
        <xyz>0 1 0</xyz>
        <limit>
          <lower>-1e+16</lower>
          <upper>1e+16</upper>
        </limit>
        <dynamics>
          <spring_reference>0</spring_reference>
          <spring_stiffness>0</spring_stiffness>
        </dynamics>
        <use_parent_model_frame>0</use_parent_model_frame>
      </axis>
    </joint>
    <link name="left_track_wheel4">
      <pose>0.035714 0.1985 0.01855 0 -0 0</pose>
      <inertial>
        <pose>0 0 0.0141 0 -0 0</pose>
        <mass>0.7575</mass>
        <inertia>
          <ixx>0.002731</ixx>
          <ixy>0</ixy>
          <ixz>0</ixz>
          <iyy>0.032554</iyy>
          <iyz>1.5e-05</iyz>
          <izz>0.031391</izz>
        </inertia>
      </inertial>
      <collision name="left_track_wheel4_collision">
        <pose>0 0 0 1.5707963267948966 -0 0</pose>
        <geometry>
          <cylinder>
            <length>0.097</length>
            <radius>0.089</radius>
          </cylinder>
        </geometry>
        <surface>
          <contact>
            <ode>
              <kp>1e+07</kp>
              <kd>1</kd>
            </ode>
          </contact>
          <friction>
            <ode>
              <mu>1</mu>
              <mu2>1</mu2>
              <slip1>0.035</slip1>
              <slip2>0</slip2>
              <fdir1>0 0 1</fdir1>
            </ode>
          </friction>
        </surface>

      </collision>
    </link>
    <joint name="left_track_wheel4_j" type="revolute">
      <child>left_track_wheel4</child>
      <parent>left_track</parent>
      <axis>
        <xyz>0 1 0</xyz>
        <limit>
          <lower>-1e+16</lower>
          <upper>1e+16</upper>
        </limit>
        <dynamics>
          <spring_reference>0</spring_reference>
          <spring_stiffness>0</spring_stiffness>
        </dynamics>
        <use_parent_model_frame>0</use_parent_model_frame>
      </axis>
    </joint>
    <link name="left_track_wheel5">
      <pose>-0.035714 0.1985 0.01855 0 -0 0</pose>
      <inertial>
        <pose>0 0 0.0141 0 -0 0</pose>
        <mass>0.7575</mass>
        <inertia>
          <ixx>0.002731</ixx>
          <ixy>0</ixy>
          <ixz>0</ixz>
          <iyy>0.032554</iyy>
          <iyz>1.5e-05</iyz>
          <izz>0.031391</izz>
        </inertia>
      </inertial>
      <collision name="left_track_wheel5_collision">
        <pose>0 0 0 1.5707963267948966 -0 0</pose>
        <geometry>
          <cylinder>
            <length>0.097</length>
            <radius>0.089</radius>
          </cylinder>
        </geometry>
        <surface>
          <contact>
            <ode>
              <kp>1e+07</kp>
              <kd>1</kd>
            </ode>
          </contact>
          <friction>
            <ode>
              <mu>1</mu>
              <mu2>1</mu2>
              <slip1>0.035</slip1>
              <slip2>0</slip2>
              <fdir1>0 0 1</fdir1>
            </ode>
          </friction>
        </surface>

      </collision>
    </link>
    <joint name="left_track_wheel5_j" type="revolute">
      <child>left_track_wheel5</child>
      <parent>left_track</parent>
      <axis>
        <xyz>0 1 0</xyz>
        <limit>
          <lower>-1e+16</lower>
          <upper>1e+16</upper>
        </limit>
        <dynamics>
          <spring_reference>0</spring_reference>
          <spring_stiffness>0</spring_stiffness>
        </dynamics>
        <use_parent_model_frame>0</use_parent_model_frame>
      </axis>
    </joint>
    <link name="left_track_wheel6">
      <pose>-0.107143 0.1985 0.01855 0 -0 0</pose>
      <inertial>
        <pose>0 0 0.0141 0 -0 0</pose>
        <mass>0.7575</mass>
        <inertia>
          <ixx>0.002731</ixx>
          <ixy>0</ixy>
          <ixz>0</ixz>
          <iyy>0.032554</iyy>
          <iyz>1.5e-05</iyz>
          <izz>0.031391</izz>
        </inertia>
      </inertial>
      <collision name="left_track_wheel6_collision">
        <pose>0 0 0 1.5707963267948966 -0 0</pose>
        <geometry>
          <cylinder>
            <length>0.097</length>
            <radius>0.089</radius>
          </cylinder>
        </geometry>
        <surface>
          <contact>
            <ode>
              <kp>1e+07</kp>
              <kd>1</kd>
            </ode>
          </contact>
          <friction>
            <ode>
              <mu>1</mu>
              <mu2>1</mu2>
              <slip1>0.035</slip1>
              <slip2>0</slip2>
              <fdir1>0 0 1</fdir1>
            </ode>
          </friction>
        </surface>

      </collision>
    </link>
    <joint name="left_track_wheel6_j" type="revolute">
      <child>left_track_wheel6</child>
      <parent>left_track</parent>
      <axis>
        <xyz>0 1 0</xyz>
        <limit>
          <lower>-1e+16</lower>
          <upper>1e+16</upper>
        </limit>
        <dynamics>
          <spring_reference>0</spring_reference>
          <spring_stiffness>0</spring_stiffness>
        </dynamics>
        <use_parent_model_frame>0</use_parent_model_frame>
      </axis>
    </joint>
    <link name="left_track_wheel7">
      <pose>-0.178571 0.1985 0.01855 0 -0 0</pose>
      <inertial>
        <pose>0 0 0.0141 0 -0 0</pose>
        <mass>0.7575</mass>
        <inertia>
          <ixx>0.002731</ixx>
          <ixy>0</ixy>
          <ixz>0</ixz>
          <iyy>0.032554</iyy>
          <iyz>1.5e-05</iyz>
          <izz>0.031391</izz>
        </inertia>
      </inertial>
      <collision name="left_track_wheel7_collision">
        <pose>0 0 0 1.5707963267948966 -0 0</pose>
        <geometry>
          <cylinder>
            <length>0.097</length>
            <radius>0.089</radius>
          </cylinder>
        </geometry>
        <surface>
          <contact>
            <ode>
              <kp>1e+07</kp>
              <kd>1</kd>
            </ode>
          </contact>
          <friction>
            <ode>
              <mu>1</mu>
              <mu2>1</mu2>
              <slip1>0.035</slip1>
              <slip2>0</slip2>
              <fdir1>0 0 1</fdir1>
            </ode>
          </friction>
        </surface>

      </collision>
    </link>
    <joint name="left_track_wheel7_j" type="revolute">
      <child>left_track_wheel7</child>
      <parent>left_track</parent>
      <axis>
        <xyz>0 1 0</xyz>
        <limit>
          <lower>-1e+16</lower>
          <upper>1e+16</upper>
        </limit>
        <dynamics>
          <spring_reference>0</spring_reference>
          <spring_stiffness>0</spring_stiffness>
        </dynamics>
        <use_parent_model_frame>0</use_parent_model_frame>
      </axis>
    </joint>
    <link name="left_track_wheel8">
      <pose>-0.25 0.1985 0.01855 0 -0 0</pose>
      <inertial>
        <pose>0 0 0.0141 0 -0 0</pose>
        <mass>0.7575</mass>
        <inertia>
          <ixx>0.002731</ixx>
          <ixy>0</ixy>
          <ixz>0</ixz>
          <iyy>0.032554</iyy>
          <iyz>1.5e-05</iyz>
          <izz>0.031391</izz>
        </inertia>
      </inertial>
      <collision name="left_track_wheel8_collision">
        <pose>0 0 0 1.5707963267948966 -0 0</pose>
        <geometry>
          <cylinder>
            <length>0.097</length>
            <radius>0.089</radius>
          </cylinder>
        </geometry>
        <surface>
          <contact>
            <ode>
              <kp>1e+07</kp>
              <kd>1</kd>
            </ode>
          </contact>
          <friction>
            <ode>
              <mu>1</mu>
              <mu2>1</mu2>
              <slip1>0.035</slip1>
              <slip2>0</slip2>
              <fdir1>0 0 1</fdir1>
            </ode>
          </friction>
        </surface>

      </collision>

    </link>
    <joint name="left_track_wheel8_j" type="revolute">
      <child>left_track_wheel8</child>
      <parent>left_track</parent>
      <axis>
        <xyz>0 1 0</xyz>
        <limit>
          <lower>-1e+16</lower>
          <upper>1e+16</upper>
        </limit>
        <dynamics>
          <spring_reference>0</spring_reference>
          <spring_stiffness>0</spring_stiffness>
        </dynamics>
        <use_parent_model_frame>0</use_parent_model_frame>
      </axis>
    </joint>
    <link name="rear_left_flipper">
      <pose>-0.25 0.272 0.0195 3.1415926535897931 0.193732 3.1415926535897931</pose>
      <inertial>
        <pose>0 0 0 0 -0 0</pose>
        <mass>1e-05</mass>
        <inertia>
          <ixx>0.001</ixx>
          <ixy>1e-06</ixy>
          <ixz>1e-06</ixz>
          <iyy>0.001</iyy>
          <iyz>1e-06</iyz>
          <izz>0.001</izz>
        </inertia>
      </inertial>
      <collision name="rear_left_flipper_collision">
        <pose>0 0 0 0 -0 0</pose>
        <geometry>
          <box>
            <size>0.01 0.01 0.01</size>
          </box>
        </geometry>
        <surface>
          <friction>
            <ode>
              <mu>0.7</mu>
              <mu2>150</mu2>
              <fdir1>0 0 1</fdir1>
            </ode>
          </friction>
          <contact>
            <ode/>
          </contact>
        </surface>
        <max_contacts>20</max_contacts>
      </collision>
      <visual name="rear_left_flipper_visual">
        <pose>0 0 0 -2.95744 0 1.5707963267948966</pose>
        <geometry>
          <mesh>
            <scale>1 1 1</scale>
            <uri>meshes/flipper.dae</uri>
          </mesh>
        </geometry>
      </visual>
      <gravity>1</gravity>
      <velocity_decay/>
      <self_collide>1</self_collide>
      <kinematic>0</kinematic>
    </link>
    <joint name="rear_left_flipper_j" type="revolute">
      <child>rear_left_flipper</child>
      <parent>left_track</parent>
      <axis>
        <xyz>0 1 0</xyz>
        <limit>
          <lower>-1e+16</lower>
          <upper>1e+16</upper>
<<<<<<< HEAD
          <effort>40.85</effort>
=======
          <effort>20</effort>
>>>>>>> 199fe903
        </limit>
        <dynamics>
          <spring_reference>0</spring_reference>
          <spring_stiffness>0</spring_stiffness>
        </dynamics>
        <use_parent_model_frame>0</use_parent_model_frame>
      </axis>
      <physics>
        <ode>
          <implicit_spring_damper>1</implicit_spring_damper>
          <cfm_damping>1</cfm_damping>
          <limit>
            <cfm>0</cfm>
            <erp>0.2</erp>
          </limit>
        </ode>
      </physics>
    </joint>
    <link name="rear_left_flipper_wheel1">
      <pose>-0.25 0.272 0.0195 3.1415926535897931 0.193732 3.1415926535897931</pose>
      <inertial>
        <pose>0.08 0 0 0 -0 0</pose>
        <mass>0.15</mass>
        <inertia>
          <ixx>0.0017491</ixx>
          <ixy>2.8512e-07</ixy>
          <ixz>0.0018277</ixz>
          <iyy>0.012277</iyy>
          <iyz>-3.6288e-07</iyz>
          <izz>0.010941</izz>
        </inertia>
      </inertial>
      <collision name="rear_left_flipper_wheel1_fixed_joint_lump__rear_left_flipper_collision_wheel1_collision">
        <pose>0 0 0 1.5707963267948966 -0 0</pose>
        <geometry>
          <cylinder>
            <length>0.04981</length>
            <radius>0.089</radius>
          </cylinder>
        </geometry>
        <surface>
          <contact>
            <ode>
              <kp>1e+07</kp>
              <kd>1</kd>
            </ode>
          </contact>
          <friction>
            <ode>
              <mu>1</mu>
              <mu2>1</mu2>
              <slip1>0.035</slip1>
              <slip2>0</slip2>
              <fdir1>0 0 1</fdir1>
            </ode>
          </friction>
        </surface>

      </collision>
    </link>
    <joint name="rear_left_flipper_wheel1_j" type="revolute">
      <child>rear_left_flipper_wheel1</child>
      <parent>rear_left_flipper</parent>
      <axis>
        <xyz>0 1 0</xyz>
        <limit>
          <lower>-1e+16</lower>
          <upper>1e+16</upper>
        </limit>
        <dynamics>
          <spring_reference>0</spring_reference>
          <spring_stiffness>0</spring_stiffness>
        </dynamics>
        <use_parent_model_frame>0</use_parent_model_frame>
      </axis>
    </joint>
    <link name="rear_left_flipper_wheel2">
      <pose>-0.330957 0.272 0.003617 3.1415926535897931 0.193732 3.1415926535897931</pose>
      <inertial>
        <pose>0.08 0 0 0 -0 0</pose>
        <mass>0.15</mass>
        <inertia>
          <ixx>0.0017491</ixx>
          <ixy>2.8512e-07</ixy>
          <ixz>0.0018277</ixz>
          <iyy>0.012277</iyy>
          <iyz>-3.6288e-07</iyz>
          <izz>0.010941</izz>
        </inertia>
      </inertial>
      <collision name="rear_left_flipper_wheel2_fixed_joint_lump__rear_left_flipper_collision_wheel2_collision">
        <pose>0 0 0 1.5707963267948966 -0 0</pose>
        <geometry>
          <cylinder>
            <length>0.04981</length>
            <radius>0.074</radius>
          </cylinder>
        </geometry>
        <surface>
          <contact>
            <ode>
              <kp>1e+07</kp>
              <kd>1</kd>
            </ode>
          </contact>
          <friction>
            <ode>
              <mu>1</mu>
              <mu2>1</mu2>
              <slip1>0.035</slip1>
              <slip2>0</slip2>
              <fdir1>0 0 1</fdir1>
            </ode>
          </friction>
        </surface>

      </collision>
    </link>
    <joint name="rear_left_flipper_wheel2_j" type="revolute">
      <child>rear_left_flipper_wheel2</child>
      <parent>rear_left_flipper</parent>
      <axis>
        <xyz>0 1 0</xyz>
        <limit>
          <lower>-1e+16</lower>
          <upper>1e+16</upper>
        </limit>
        <dynamics>
          <spring_reference>0</spring_reference>
          <spring_stiffness>0</spring_stiffness>
        </dynamics>
        <use_parent_model_frame>0</use_parent_model_frame>
      </axis>
    </joint>
    <link name="rear_left_flipper_wheel3">
      <pose>-0.411913 0.272 -0.012266 3.1415926535897931 0.193732 3.1415926535897931</pose>
      <inertial>
        <pose>0.08 0 0 0 -0 0</pose>
        <mass>0.15</mass>
        <inertia>
          <ixx>0.0017491</ixx>
          <ixy>2.8512e-07</ixy>
          <ixz>0.0018277</ixz>
          <iyy>0.012277</iyy>
          <iyz>-3.6288e-07</iyz>
          <izz>0.010941</izz>
        </inertia>
      </inertial>
      <collision name="rear_left_flipper_wheel3_fixed_joint_lump__rear_left_flipper_collision_wheel3_collision">
        <pose>0 0 0 1.5707963267948966 -0 0</pose>
        <geometry>
          <cylinder>
            <length>0.04981</length>
            <radius>0.059</radius>
          </cylinder>
        </geometry>
        <surface>
          <contact>
            <ode>
              <kp>1e+07</kp>
              <kd>1</kd>
            </ode>
          </contact>
          <friction>
            <ode>
              <mu>1</mu>
              <mu2>1</mu2>
              <slip1>0.035</slip1>
              <slip2>0</slip2>
              <fdir1>0 0 1</fdir1>
            </ode>
          </friction>
        </surface>

      </collision>
    </link>
    <joint name="rear_left_flipper_wheel3_j" type="revolute">
      <child>rear_left_flipper_wheel3</child>
      <parent>rear_left_flipper</parent>
      <axis>
        <xyz>0 1 0</xyz>
        <limit>
          <lower>-1e+16</lower>
          <upper>1e+16</upper>
        </limit>
        <dynamics>
          <spring_reference>0</spring_reference>
          <spring_stiffness>0</spring_stiffness>
        </dynamics>
        <use_parent_model_frame>0</use_parent_model_frame>
      </axis>
    </joint>
    <link name="rear_left_flipper_wheel4">
      <pose>-0.49287 0.272 -0.028149 3.1415926535897931 0.193732 3.1415926535897931</pose>
      <inertial>
        <pose>0.08 0 0 0 -0 0</pose>
        <mass>0.15</mass>
        <inertia>
          <ixx>0.0017491</ixx>
          <ixy>2.8512e-07</ixy>
          <ixz>0.0018277</ixz>
          <iyy>0.012277</iyy>
          <iyz>-3.6288e-07</iyz>
          <izz>0.010941</izz>
        </inertia>
      </inertial>
      <collision name="rear_left_flipper_wheel4_fixed_joint_lump__rear_left_flipper_collision_wheel4_collision">
        <pose>0 0 0 1.5707963267948966 -0 0</pose>
        <geometry>
          <cylinder>
            <length>0.04981</length>
            <radius>0.044</radius>
          </cylinder>
        </geometry>
        <surface>
          <contact>
            <ode>
              <kp>1e+07</kp>
              <kd>1</kd>
            </ode>
          </contact>
          <friction>
            <ode>
              <mu>1</mu>
              <mu2>1</mu2>
              <slip1>0.035</slip1>
              <slip2>0</slip2>
              <fdir1>0 0 1</fdir1>
            </ode>
          </friction>
        </surface>

      </collision>
    </link>
    <joint name="rear_left_flipper_wheel4_j" type="revolute">
      <child>rear_left_flipper_wheel4</child>
      <parent>rear_left_flipper</parent>
      <axis>
        <xyz>0 1 0</xyz>
        <limit>
          <lower>-1e+16</lower>
          <upper>1e+16</upper>
        </limit>
        <dynamics>
          <spring_reference>0</spring_reference>
          <spring_stiffness>0</spring_stiffness>
        </dynamics>
        <use_parent_model_frame>0</use_parent_model_frame>
      </axis>
    </joint>
    <link name="rear_left_flipper_wheel5">
      <pose>-0.573827 0.272 -0.044032 3.1415926535897931 0.193732 3.1415926535897931</pose>
      <inertial>
        <pose>0.08 0 0 0 -0 0</pose>
        <mass>0.15</mass>
        <inertia>
          <ixx>0.0017491</ixx>
          <ixy>2.8512e-07</ixy>
          <ixz>0.0018277</ixz>
          <iyy>0.012277</iyy>
          <iyz>-3.6288e-07</iyz>
          <izz>0.010941</izz>
        </inertia>
      </inertial>
      <collision name="rear_left_flipper_wheel5_fixed_joint_lump__rear_left_flipper_collision_wheel5_collision">
        <pose>0 0 0 1.5707963267948966 -0 0</pose>
        <geometry>
          <cylinder>
            <length>0.04981</length>
            <radius>0.029</radius>
          </cylinder>
        </geometry>
        <surface>
          <contact>
            <ode>
              <kp>1e+07</kp>
              <kd>1</kd>
            </ode>
          </contact>
          <friction>
            <ode>
              <mu>1</mu>
              <mu2>1</mu2>
              <slip1>0.035</slip1>
              <slip2>0</slip2>
              <fdir1>0 0 1</fdir1>
            </ode>
          </friction>
        </surface>

      </collision>
    </link>
    <joint name="rear_left_flipper_wheel5_j" type="revolute">
      <child>rear_left_flipper_wheel5</child>
      <parent>rear_left_flipper</parent>
      <axis>
        <xyz>0 1 0</xyz>
        <limit>
          <lower>-1e+16</lower>
          <upper>1e+16</upper>
        </limit>
        <dynamics>
          <spring_reference>0</spring_reference>
          <spring_stiffness>0</spring_stiffness>
        </dynamics>
        <use_parent_model_frame>0</use_parent_model_frame>
      </axis>
    </joint>
    <link name="right_track">
      <pose>0 -0.1985 0 0 -0 0</pose>
      <inertial>
        <pose>0 0 0 0 -0 0</pose>
        <mass>1e-05</mass>
        <inertia>
          <ixx>0.001</ixx>
          <ixy>1e-06</ixy>
          <ixz>1e-06</ixz>
          <iyy>0.001</iyy>
          <iyz>1e-06</iyz>
          <izz>0.001</izz>
        </inertia>
      </inertial>
      <collision name="right_track_collision">
        <pose>0 0 0 0 -0 0</pose>
        <geometry>
          <box>
            <size>0.01 0.01 0.01</size>
          </box>
        </geometry>
        <surface>
          <friction>
            <ode>
              <mu>0.7</mu>
              <mu2>150</mu2>
              <fdir1>0 0 1</fdir1>
            </ode>
          </friction>
          <contact>
            <ode/>
          </contact>
        </surface>
        <max_contacts>20</max_contacts>
      </collision>
      <visual name="right_track_visual">
        <pose>0 0 -0.0705 1.5707963267948966 0 -1.5707963267948966</pose>
        <geometry>
          <mesh>
            <scale>1 1 1</scale>
            <uri>meshes/bogie.dae</uri>
          </mesh>
        </geometry>
      </visual>
      <gravity>1</gravity>
      <velocity_decay/>
      <kinematic>0</kinematic>
    </link>
    <joint name="right_track_j" type="revolute">
      <child>right_track</child>
      <parent>base_link</parent>
      <axis>
        <xyz>0 1 0</xyz>
        <limit>
          <lower>0</lower>
          <upper>0</upper>
          <effort>0</effort>
          <velocity>4</velocity>
        </limit>
        <dynamics>
          <spring_reference>0</spring_reference>
          <spring_stiffness>0</spring_stiffness>
        </dynamics>
        <use_parent_model_frame>0</use_parent_model_frame>
      </axis>
      <physics>
        <ode>
          <limit>
            <cfm>0</cfm>
            <erp>0.2</erp>
          </limit>
        </ode>
      </physics>
      <physics>
        <ode>
          <implicit_spring_damper>1</implicit_spring_damper>
          <cfm>0</cfm>
          <erp>0.95</erp>
        </ode>
      </physics>
    </joint>
    <link name="front_right_flipper">
      <pose>0.25 -0.272 0.0195 3.1415926535897931 -0.193732 3.1415926535897931</pose>
      <inertial>
        <pose>0 0 0 0 -0 0</pose>
        <mass>1e-05</mass>
        <inertia>
          <ixx>0.001</ixx>
          <ixy>1e-06</ixy>
          <ixz>1e-06</ixz>
          <iyy>0.001</iyy>
          <iyz>1e-06</iyz>
          <izz>0.001</izz>
        </inertia>
      </inertial>
      <collision name="front_right_flipper_collision">
        <pose>0 0 0 0 -0 0</pose>
        <geometry>
          <box>
            <size>0.01 0.01 0.01</size>
          </box>
        </geometry>
        <surface>
          <friction>
            <ode>
              <mu>0.7</mu>
              <mu2>150</mu2>
              <fdir1>0 0 1</fdir1>
            </ode>
          </friction>
          <contact>
            <ode/>
          </contact>
        </surface>
        <max_contacts>20</max_contacts>
      </collision>
      <visual name="front_right_flipper_visual">
        <pose>0 0 0 -2.95744 -0 -1.5707963267948966</pose>
        <geometry>
          <mesh>
            <scale>1 1 1</scale>
            <uri>meshes/flipper.dae</uri>
          </mesh>
        </geometry>
      </visual>
      <gravity>1</gravity>
      <velocity_decay/>
      <self_collide>1</self_collide>
      <kinematic>0</kinematic>
    </link>
    <joint name="front_right_flipper_j" type="revolute">
      <child>front_right_flipper</child>
      <parent>right_track</parent>
      <axis>
        <xyz>0 1 0</xyz>
        <limit>
          <lower>-1e+16</lower>
          <upper>1e+16</upper>
<<<<<<< HEAD
          <effort>40.85</effort>
=======
          <effort>20</effort>
>>>>>>> 199fe903
        </limit>
        <dynamics>
          <spring_reference>0</spring_reference>
          <spring_stiffness>0</spring_stiffness>
        </dynamics>
        <use_parent_model_frame>0</use_parent_model_frame>
      </axis>
      <physics>
        <ode>
          <implicit_spring_damper>1</implicit_spring_damper>
          <cfm_damping>1</cfm_damping>
          <limit>
            <cfm>0</cfm>
            <erp>0.2</erp>
          </limit>
        </ode>
      </physics>
    </joint>
    <link name="front_right_flipper_wheel1">
      <pose>0.25 -0.272 0.0195 3.1415926535897931 -0.193732 3.1415926535897931</pose>
      <inertial>
        <pose>-0.08 0 0 0 -0 0</pose>
        <mass>0.15</mass>
        <inertia>
          <ixx>0.0017491</ixx>
          <ixy>2.8512e-07</ixy>
          <ixz>0.0018277</ixz>
          <iyy>0.012277</iyy>
          <iyz>-3.6288e-07</iyz>
          <izz>0.010941</izz>
        </inertia>
      </inertial>
      <collision name="front_right_flipper_wheel1_fixed_joint_lump__front_right_flipper_collision_wheel1_collision">
        <pose>0 0 0 1.5707963267948966 -0 0</pose>
        <geometry>
          <cylinder>
            <length>0.04981</length>
            <radius>0.089</radius>
          </cylinder>
        </geometry>
        <surface>
          <contact>
            <ode>
              <kp>1e+07</kp>
              <kd>1</kd>
            </ode>
          </contact>
          <friction>
            <ode>
              <mu>1</mu>
              <mu2>1</mu2>
              <slip1>0.035</slip1>
              <slip2>0</slip2>
              <fdir1>0 0 1</fdir1>
            </ode>
          </friction>
        </surface>

      </collision>
    </link>
    <joint name="front_right_flipper_wheel1_j" type="revolute">
      <child>front_right_flipper_wheel1</child>
      <parent>front_right_flipper</parent>
      <axis>
        <xyz>0 1 0</xyz>
        <limit>
          <lower>-1e+16</lower>
          <upper>1e+16</upper>
        </limit>
        <dynamics>
          <spring_reference>0</spring_reference>
          <spring_stiffness>0</spring_stiffness>
        </dynamics>
        <use_parent_model_frame>0</use_parent_model_frame>
      </axis>
    </joint>
    <link name="front_right_flipper_wheel2">
      <pose>0.330957 -0.272 0.003617 3.1415926535897931 -0.193732 3.1415926535897931</pose>
      <inertial>
        <pose>-0.08 0 0 0 -0 0</pose>
        <mass>0.15</mass>
        <inertia>
          <ixx>0.0017491</ixx>
          <ixy>2.8512e-07</ixy>
          <ixz>0.0018277</ixz>
          <iyy>0.012277</iyy>
          <iyz>-3.6288e-07</iyz>
          <izz>0.010941</izz>
        </inertia>
      </inertial>
      <collision name="front_right_flipper_wheel2_fixed_joint_lump__front_right_flipper_collision_wheel2_collision">
        <pose>0 0 0 1.5707963267948966 -0 0</pose>
        <geometry>
          <cylinder>
            <length>0.04981</length>
            <radius>0.074</radius>
          </cylinder>

        </geometry>
        <surface>
          <contact>
            <ode>
              <kp>1e+07</kp>
              <kd>1</kd>
            </ode>
          </contact>
          <friction>
            <ode>
              <mu>1</mu>
              <mu2>1</mu2>
              <slip1>0.035</slip1>
              <slip2>0</slip2>
              <fdir1>0 0 1</fdir1>
            </ode>
          </friction>
        </surface>

      </collision>
    </link>
    <joint name="front_right_flipper_wheel2_j" type="revolute">
      <child>front_right_flipper_wheel2</child>
      <parent>front_right_flipper</parent>
      <axis>
        <xyz>0 1 0</xyz>
        <limit>
          <lower>-1e+16</lower>
          <upper>1e+16</upper>
        </limit>
        <dynamics>
          <spring_reference>0</spring_reference>
          <spring_stiffness>0</spring_stiffness>
        </dynamics>
        <use_parent_model_frame>0</use_parent_model_frame>
      </axis>
    </joint>
    <link name="front_right_flipper_wheel3">
      <pose>0.411913 -0.272 -0.012266 3.1415926535897931 -0.193732 3.1415926535897931</pose>
      <inertial>
        <pose>-0.08 0 0 0 -0 0</pose>
        <mass>0.15</mass>
        <inertia>
          <ixx>0.0017491</ixx>
          <ixy>2.8512e-07</ixy>
          <ixz>0.0018277</ixz>
          <iyy>0.012277</iyy>
          <iyz>-3.6288e-07</iyz>
          <izz>0.010941</izz>
        </inertia>
      </inertial>
      <collision name="front_right_flipper_wheel3_fixed_joint_lump__front_right_flipper_collision_wheel3_collision">
        <pose>0 0 0 1.5707963267948966 -0 0</pose>
        <geometry>
          <cylinder>
            <length>0.04981</length>
            <radius>0.059</radius>
          </cylinder>
        </geometry>
        <surface>
          <contact>
            <ode>
              <kp>1e+07</kp>
              <kd>1</kd>
            </ode>
          </contact>
          <friction>
            <ode>
              <mu>1</mu>
              <mu2>1</mu2>
              <slip1>0.035</slip1>
              <slip2>0</slip2>
              <fdir1>0 0 1</fdir1>
            </ode>
          </friction>
        </surface>

      </collision>
    </link>
    <joint name="front_right_flipper_wheel3_j" type="revolute">
      <child>front_right_flipper_wheel3</child>
      <parent>front_right_flipper</parent>
      <axis>
        <xyz>0 1 0</xyz>
        <limit>
          <lower>-1e+16</lower>
          <upper>1e+16</upper>
        </limit>
        <dynamics>
          <spring_reference>0</spring_reference>
          <spring_stiffness>0</spring_stiffness>
        </dynamics>
        <use_parent_model_frame>0</use_parent_model_frame>
      </axis>
    </joint>
    <link name="front_right_flipper_wheel4">
      <pose>0.49287 -0.272 -0.028149 3.1415926535897931 -0.193732 3.1415926535897931</pose>
      <inertial>
        <pose>-0.08 0 0 0 -0 0</pose>
        <mass>0.15</mass>
        <inertia>
          <ixx>0.0017491</ixx>
          <ixy>2.8512e-07</ixy>
          <ixz>0.0018277</ixz>
          <iyy>0.012277</iyy>
          <iyz>-3.6288e-07</iyz>
          <izz>0.010941</izz>
        </inertia>
      </inertial>
      <collision name="front_right_flipper_wheel4_fixed_joint_lump__front_right_flipper_collision_wheel4_collision">
        <pose>0 0 0 1.5707963267948966 -0 0</pose>
        <geometry>
          <cylinder>
            <length>0.04981</length>
            <radius>0.044</radius>
          </cylinder>
        </geometry>
        <surface>
          <contact>
            <ode>
              <kp>1e+07</kp>
              <kd>1</kd>
            </ode>
          </contact>
          <friction>
            <ode>
              <mu>1</mu>
              <mu2>1</mu2>
              <slip1>0.035</slip1>
              <slip2>0</slip2>
              <fdir1>0 0 1</fdir1>
            </ode>
          </friction>
        </surface>

      </collision>
    </link>
    <joint name="front_right_flipper_wheel4_j" type="revolute">
      <child>front_right_flipper_wheel4</child>
      <parent>front_right_flipper</parent>
      <axis>
        <xyz>0 1 0</xyz>
        <limit>
          <lower>-1e+16</lower>
          <upper>1e+16</upper>
        </limit>
        <dynamics>
          <spring_reference>0</spring_reference>
          <spring_stiffness>0</spring_stiffness>
        </dynamics>
        <use_parent_model_frame>0</use_parent_model_frame>
      </axis>
    </joint>
    <link name="front_right_flipper_wheel5">
      <pose>0.573827 -0.272 -0.044032 3.1415926535897931 -0.193732 3.1415926535897931</pose>
      <inertial>
        <pose>-0.08 0 0 0 -0 0</pose>
        <mass>0.15</mass>
        <inertia>
          <ixx>0.0017491</ixx>
          <ixy>2.8512e-07</ixy>
          <ixz>0.0018277</ixz>
          <iyy>0.012277</iyy>
          <iyz>-3.6288e-07</iyz>
          <izz>0.010941</izz>
        </inertia>
      </inertial>
      <collision name="front_right_flipper_wheel5_fixed_joint_lump__front_right_flipper_collision_wheel5_collision">
        <pose>0 0 0 1.5707963267948966 -0 0</pose>
        <geometry>
          <cylinder>
            <length>0.04981</length>
            <radius>0.029</radius>
          </cylinder>
        </geometry>
        <surface>
          <contact>
            <ode>
              <kp>1e+07</kp>
              <kd>1</kd>
            </ode>
          </contact>
          <friction>
            <ode>
              <mu>1</mu>
              <mu2>1</mu2>
              <slip1>0.035</slip1>
              <slip2>0</slip2>
              <fdir1>0 0 1</fdir1>
            </ode>
          </friction>
        </surface>

      </collision>
    </link>
    <joint name="front_right_flipper_wheel5_j" type="revolute">
      <child>front_right_flipper_wheel5</child>
      <parent>front_right_flipper</parent>
      <axis>
        <xyz>0 1 0</xyz>
        <limit>
          <lower>-1e+16</lower>
          <upper>1e+16</upper>
        </limit>
        <dynamics>
          <spring_reference>0</spring_reference>
          <spring_stiffness>0</spring_stiffness>
        </dynamics>
        <use_parent_model_frame>0</use_parent_model_frame>
      </axis>
    </joint>
    <link name="rear_right_flipper">
      <pose>-0.25 -0.272 0.0195 0 -0.193732 0</pose>
      <inertial>
        <pose>0 0 0 0 -0 0</pose>
        <mass>1e-05</mass>
        <inertia>
          <ixx>0.001</ixx>
          <ixy>1e-06</ixy>
          <ixz>1e-06</ixz>
          <iyy>0.001</iyy>
          <iyz>1e-06</iyz>
          <izz>0.001</izz>
        </inertia>
      </inertial>
      <collision name="rear_right_flipper_collision">
        <pose>0 0 0 0 -0 0</pose>
        <geometry>
          <box>
            <size>0.01 0.01 0.01</size>
          </box>
        </geometry>
        <surface>
          <friction>
            <ode>
              <mu>0.7</mu>
              <mu2>150</mu2>
              <fdir1>0 0 1</fdir1>
            </ode>
          </friction>
          <contact>
            <ode/>
          </contact>
        </surface>
        <max_contacts>20</max_contacts>
      </collision>
      <visual name="rear_right_flipper_visual">
        <pose>0 0 0 -2.95744 -0 -1.5707963267948966</pose>
        <geometry>
          <mesh>
            <scale>1 1 1</scale>
            <uri>meshes/flipper.dae</uri>
          </mesh>
        </geometry>
      </visual>
      <gravity>1</gravity>
      <velocity_decay/>
      <self_collide>1</self_collide>
      <kinematic>0</kinematic>
    </link>
    <joint name="rear_right_flipper_j" type="revolute">
      <child>rear_right_flipper</child>
      <parent>right_track</parent>
      <axis>
        <xyz>0 1 0</xyz>
        <limit>
          <lower>-1e+16</lower>
          <upper>1e+16</upper>
<<<<<<< HEAD
          <effort>40.85</effort>
=======
          <effort>20</effort>
>>>>>>> 199fe903
        </limit>
        <dynamics>
          <spring_reference>0</spring_reference>
          <spring_stiffness>0</spring_stiffness>
        </dynamics>
        <use_parent_model_frame>0</use_parent_model_frame>
      </axis>
      <physics>
        <ode>
          <implicit_spring_damper>1</implicit_spring_damper>
          <cfm_damping>1</cfm_damping>
          <limit>
            <cfm>0</cfm>
            <erp>0.2</erp>
          </limit>
        </ode>
      </physics>
    </joint>
    <link name="rear_right_flipper_wheel1">
      <pose>-0.25 -0.272 0.0195 0 -0.193732 0</pose>
      <inertial>
        <pose>-0.08 0 0 0 -0 0</pose>
        <mass>0.15</mass>
        <inertia>
          <ixx>0.0017491</ixx>
          <ixy>2.8512e-07</ixy>
          <ixz>0.0018277</ixz>
          <iyy>0.012277</iyy>
          <iyz>-3.6288e-07</iyz>
          <izz>0.010941</izz>
        </inertia>
      </inertial>
      <collision name="rear_right_flipper_wheel1_fixed_joint_lump__rear_right_flipper_collision_wheel1_collision">
        <pose>0 0 0 1.5707963267948966 -0 0</pose>
        <geometry>
          <cylinder>
            <length>0.04981</length>
            <radius>0.089</radius>
          </cylinder>
        </geometry>
        <surface>
          <contact>
            <ode>
              <kp>1e+07</kp>
              <kd>1</kd>
            </ode>
          </contact>
          <friction>
            <ode>
              <mu>1</mu>
              <mu2>1</mu2>
              <slip1>0.035</slip1>
              <slip2>0</slip2>
              <fdir1>0 0 1</fdir1>
            </ode>
          </friction>
        </surface>

      </collision>
    </link>
    <joint name="rear_right_flipper_wheel1_j" type="revolute">
      <child>rear_right_flipper_wheel1</child>
      <parent>rear_right_flipper</parent>
      <axis>
        <xyz>0 1 0</xyz>
        <limit>
          <lower>-1e+16</lower>
          <upper>1e+16</upper>
        </limit>
        <dynamics>
          <spring_reference>0</spring_reference>
          <spring_stiffness>0</spring_stiffness>
        </dynamics>
        <use_parent_model_frame>0</use_parent_model_frame>
      </axis>
    </joint>
    <link name="rear_right_flipper_wheel2">
      <pose>-0.330957 -0.272 0.003617 0 -0.193732 0</pose>
      <inertial>
        <pose>-0.08 0 0 0 -0 0</pose>
        <mass>0.15</mass>
        <inertia>
          <ixx>0.0017491</ixx>
          <ixy>2.8512e-07</ixy>
          <ixz>0.0018277</ixz>
          <iyy>0.012277</iyy>
          <iyz>-3.6288e-07</iyz>
          <izz>0.010941</izz>
        </inertia>
      </inertial>
      <collision name="rear_right_flipper_wheel2_fixed_joint_lump__rear_right_flipper_collision_wheel2_collision">
        <pose>0 0 0 1.5707963267948966 -0 0</pose>
        <geometry>
          <cylinder>
            <length>0.04981</length>
            <radius>0.074</radius>
          </cylinder>
        </geometry>
        <surface>
          <contact>
            <ode>
              <kp>1e+07</kp>
              <kd>1</kd>
            </ode>
          </contact>
          <friction>
            <ode>
              <mu>1</mu>
              <mu2>1</mu2>
              <slip1>0.035</slip1>
              <slip2>0</slip2>
              <fdir1>0 0 1</fdir1>
            </ode>
          </friction>
        </surface>

      </collision>
    </link>
    <joint name="rear_right_flipper_wheel2_j" type="revolute">
      <child>rear_right_flipper_wheel2</child>
      <parent>rear_right_flipper</parent>
      <axis>
        <xyz>0 1 0</xyz>
        <limit>
          <lower>-1e+16</lower>
          <upper>1e+16</upper>
        </limit>
        <dynamics>
          <spring_reference>0</spring_reference>
          <spring_stiffness>0</spring_stiffness>
        </dynamics>
        <use_parent_model_frame>0</use_parent_model_frame>
      </axis>
    </joint>
    <link name="rear_right_flipper_wheel3">
      <pose>-0.411913 -0.272 -0.012266 0 -0.193732 0</pose>
      <inertial>
        <pose>-0.08 0 0 0 -0 0</pose>
        <mass>0.15</mass>
        <inertia>
          <ixx>0.0017491</ixx>
          <ixy>2.8512e-07</ixy>
          <ixz>0.0018277</ixz>
          <iyy>0.012277</iyy>
          <iyz>-3.6288e-07</iyz>
          <izz>0.010941</izz>
        </inertia>
      </inertial>
      <collision name="rear_right_flipper_wheel3_fixed_joint_lump__rear_right_flipper_collision_wheel3_collision">
        <pose>0 0 0 1.5707963267948966 -0 0</pose>
        <geometry>
          <cylinder>
            <length>0.04981</length>
            <radius>0.059</radius>
          </cylinder>
        </geometry>
        <surface>
          <contact>
            <ode>
              <kp>1e+07</kp>
              <kd>1</kd>
            </ode>
          </contact>
          <friction>
            <ode>
              <mu>1</mu>
              <mu2>1</mu2>
              <slip1>0.035</slip1>
              <slip2>0</slip2>
              <fdir1>0 0 1</fdir1>
            </ode>
          </friction>
        </surface>

      </collision>
    </link>
    <joint name="rear_right_flipper_wheel3_j" type="revolute">
      <child>rear_right_flipper_wheel3</child>
      <parent>rear_right_flipper</parent>
      <axis>
        <xyz>0 1 0</xyz>
        <limit>
          <lower>-1e+16</lower>
          <upper>1e+16</upper>
        </limit>
        <dynamics>
          <spring_reference>0</spring_reference>
          <spring_stiffness>0</spring_stiffness>
        </dynamics>
        <use_parent_model_frame>0</use_parent_model_frame>
      </axis>
    </joint>
    <link name="rear_right_flipper_wheel4">
      <pose>-0.49287 -0.272 -0.028149 0 -0.193732 0</pose>
      <inertial>
        <pose>-0.08 0 0 0 -0 0</pose>
        <mass>0.15</mass>
        <inertia>
          <ixx>0.0017491</ixx>
          <ixy>2.8512e-07</ixy>
          <ixz>0.0018277</ixz>
          <iyy>0.012277</iyy>
          <iyz>-3.6288e-07</iyz>
          <izz>0.010941</izz>
        </inertia>
      </inertial>
      <collision name="rear_right_flipper_wheel4_fixed_joint_lump__rear_right_flipper_collision_wheel4_collision">
        <pose>0 0 0 1.5707963267948966 -0 0</pose>
        <geometry>
          <cylinder>
            <length>0.04981</length>
            <radius>0.044</radius>
          </cylinder>
        </geometry>
        <surface>
          <contact>
            <ode>
              <kp>1e+07</kp>
              <kd>1</kd>
            </ode>
          </contact>
          <friction>
            <ode>
              <mu>1</mu>
              <mu2>1</mu2>
              <slip1>0.035</slip1>
              <slip2>0</slip2>
              <fdir1>0 0 1</fdir1>
            </ode>
          </friction>
        </surface>

      </collision>
    </link>
    <joint name="rear_right_flipper_wheel4_j" type="revolute">
      <child>rear_right_flipper_wheel4</child>
      <parent>rear_right_flipper</parent>
      <axis>
        <xyz>0 1 0</xyz>
        <limit>
          <lower>-1e+16</lower>
          <upper>1e+16</upper>
        </limit>
        <dynamics>
          <spring_reference>0</spring_reference>
          <spring_stiffness>0</spring_stiffness>
        </dynamics>
        <use_parent_model_frame>0</use_parent_model_frame>
      </axis>
    </joint>
    <link name="rear_right_flipper_wheel5">
      <pose>-0.573827 -0.272 -0.044032 0 -0.193732 0</pose>
      <inertial>
        <pose>-0.08 0 0 0 -0 0</pose>
        <mass>0.15</mass>
        <inertia>
          <ixx>0.0017491</ixx>
          <ixy>2.8512e-07</ixy>
          <ixz>0.0018277</ixz>
          <iyy>0.012277</iyy>
          <iyz>-3.6288e-07</iyz>
          <izz>0.010941</izz>
        </inertia>
      </inertial>
      <collision name="rear_right_flipper_wheel5_fixed_joint_lump__rear_right_flipper_collision_wheel5_collision">
        <pose>0 0 0 1.5707963267948966 -0 0</pose>
        <geometry>
          <cylinder>
            <length>0.04981</length>
            <radius>0.029</radius>
          </cylinder>
        </geometry>
        <surface>
          <contact>
            <ode>
              <kp>1e+07</kp>
              <kd>1</kd>
            </ode>
          </contact>
          <friction>
            <ode>
              <mu>1</mu>
              <mu2>1</mu2>
              <slip1>0.035</slip1>
              <slip2>0</slip2>
              <fdir1>0 0 1</fdir1>
            </ode>
          </friction>
        </surface>

      </collision>
    </link>
    <joint name="rear_right_flipper_wheel5_j" type="revolute">
      <child>rear_right_flipper_wheel5</child>
      <parent>rear_right_flipper</parent>
      <axis>
        <xyz>0 1 0</xyz>
        <limit>
          <lower>-1e+16</lower>
          <upper>1e+16</upper>
        </limit>
        <dynamics>
          <spring_reference>0</spring_reference>
          <spring_stiffness>0</spring_stiffness>
        </dynamics>
        <use_parent_model_frame>0</use_parent_model_frame>
      </axis>
    </joint>
    <link name="right_track_wheel1">
      <pose>0.25 -0.1985 0.01855 0 -0 0</pose>
      <inertial>
        <pose>0 0 0.0141 0 -0 0</pose>
        <mass>0.7575</mass>
        <inertia>
          <ixx>0.002731</ixx>
          <ixy>0</ixy>
          <ixz>0</ixz>
          <iyy>0.032554</iyy>
          <iyz>1.5e-05</iyz>
          <izz>0.031391</izz>
        </inertia>
      </inertial>
      <collision name="right_track_wheel1_collision">
        <pose>0 0.015 0 1.5707963267948966 -0 0</pose>
        <geometry>
          <cylinder>
            <length>0.112</length>
            <radius>0.089</radius>
          </cylinder>
        </geometry>
        <surface>
          <contact>
            <ode>
              <kp>1e+07</kp>
              <kd>1</kd>
            </ode>
          </contact>
          <friction>
            <ode>
              <mu>1</mu>
              <mu2>1</mu2>
              <slip1>0.035</slip1>
              <slip2>0</slip2>
              <fdir1>0 0 1</fdir1>
            </ode>
          </friction>
        </surface>

      </collision>
    </link>
    <joint name="right_track_wheel1_j" type="revolute">
      <child>right_track_wheel1</child>
      <parent>right_track</parent>
      <axis>
        <xyz>0 1 0</xyz>
        <limit>
          <lower>-1e+16</lower>
          <upper>1e+16</upper>
        </limit>
        <dynamics>
          <spring_reference>0</spring_reference>
          <spring_stiffness>0</spring_stiffness>
        </dynamics>
        <use_parent_model_frame>0</use_parent_model_frame>
      </axis>
    </joint>
    <link name="right_track_wheel2">
      <pose>0.178571 -0.1985 0.01855 0 -0 0</pose>
      <inertial>
        <pose>0 0 0.0141 0 -0 0</pose>
        <mass>0.7575</mass>
        <inertia>
          <ixx>0.002731</ixx>
          <ixy>0</ixy>
          <ixz>0</ixz>
          <iyy>0.032554</iyy>
          <iyz>1.5e-05</iyz>
          <izz>0.031391</izz>
        </inertia>
      </inertial>
      <collision name="right_track_wheel2_collision">
        <pose>0 0 0 1.5707963267948966 -0 0</pose>
        <geometry>
          <cylinder>
            <length>0.097</length>
            <radius>0.089</radius>
          </cylinder>
        </geometry>
        <surface>
          <contact>
            <ode>
              <kp>1e+07</kp>
              <kd>1</kd>
            </ode>
          </contact>
          <friction>
            <ode>
              <mu>1</mu>
              <mu2>1</mu2>
              <slip1>0.035</slip1>
              <slip2>0</slip2>
              <fdir1>0 0 1</fdir1>
            </ode>
          </friction>
        </surface>

      </collision>
    </link>
    <joint name="right_track_wheel2_j" type="revolute">
      <child>right_track_wheel2</child>
      <parent>right_track</parent>
      <axis>
        <xyz>0 1 0</xyz>
        <limit>
          <lower>-1e+16</lower>
          <upper>1e+16</upper>
        </limit>
        <dynamics>
          <spring_reference>0</spring_reference>
          <spring_stiffness>0</spring_stiffness>
        </dynamics>
        <use_parent_model_frame>0</use_parent_model_frame>
      </axis>
    </joint>
    <link name="right_track_wheel3">
      <pose>0.107143 -0.1985 0.01855 0 -0 0</pose>
      <inertial>
        <pose>0 0 0.0141 0 -0 0</pose>
        <mass>0.7575</mass>
        <inertia>
          <ixx>0.002731</ixx>
          <ixy>0</ixy>
          <ixz>0</ixz>
          <iyy>0.032554</iyy>
          <iyz>1.5e-05</iyz>
          <izz>0.031391</izz>
        </inertia>
      </inertial>
      <collision name="right_track_wheel3_collision">
        <pose>0 0 0 1.5707963267948966 -0 0</pose>
        <geometry>
          <cylinder>
            <length>0.097</length>
            <radius>0.089</radius>
          </cylinder>
        </geometry>
        <surface>
          <contact>
            <ode>
              <kp>1e+07</kp>
              <kd>1</kd>
            </ode>
          </contact>
          <friction>
            <ode>
              <mu>1</mu>
              <mu2>1</mu2>
              <slip1>0.035</slip1>
              <slip2>0</slip2>
              <fdir1>0 0 1</fdir1>
            </ode>
          </friction>
        </surface>

      </collision>
    </link>
    <joint name="right_track_wheel3_j" type="revolute">
      <child>right_track_wheel3</child>
      <parent>right_track</parent>
      <axis>
        <xyz>0 1 0</xyz>
        <limit>
          <lower>-1e+16</lower>
          <upper>1e+16</upper>
        </limit>
        <dynamics>
          <spring_reference>0</spring_reference>
          <spring_stiffness>0</spring_stiffness>
        </dynamics>
        <use_parent_model_frame>0</use_parent_model_frame>
      </axis>
    </joint>
    <link name="right_track_wheel4">
      <pose>0.035714 -0.1985 0.01855 0 -0 0</pose>
      <inertial>
        <pose>0 0 0.0141 0 -0 0</pose>
        <mass>0.7575</mass>
        <inertia>
          <ixx>0.002731</ixx>
          <ixy>0</ixy>
          <ixz>0</ixz>
          <iyy>0.032554</iyy>
          <iyz>1.5e-05</iyz>
          <izz>0.031391</izz>
        </inertia>
      </inertial>
      <collision name="right_track_wheel4_collision">
        <pose>0 0 0 1.5707963267948966 -0 0</pose>
        <geometry>
          <cylinder>
            <length>0.097</length>
            <radius>0.089</radius>
          </cylinder>
        </geometry>
        <surface>
          <contact>
            <ode>
              <kp>1e+07</kp>
              <kd>1</kd>
            </ode>
          </contact>
          <friction>
            <ode>
              <mu>1</mu>
              <mu2>1</mu2>
              <slip1>0.035</slip1>
              <slip2>0</slip2>
              <fdir1>0 0 1</fdir1>
            </ode>
          </friction>
        </surface>

      </collision>
    </link>
    <joint name="right_track_wheel4_j" type="revolute">
      <child>right_track_wheel4</child>
      <parent>right_track</parent>
      <axis>
        <xyz>0 1 0</xyz>
        <limit>
          <lower>-1e+16</lower>
          <upper>1e+16</upper>
        </limit>
        <dynamics>
          <spring_reference>0</spring_reference>
          <spring_stiffness>0</spring_stiffness>
        </dynamics>
        <use_parent_model_frame>0</use_parent_model_frame>
      </axis>
    </joint>
    <link name="right_track_wheel5">
      <pose>-0.035714 -0.1985 0.01855 0 -0 0</pose>
      <inertial>
        <pose>0 0 0.0141 0 -0 0</pose>
        <mass>0.7575</mass>
        <inertia>
          <ixx>0.002731</ixx>
          <ixy>0</ixy>
          <ixz>0</ixz>
          <iyy>0.032554</iyy>
          <iyz>1.5e-05</iyz>
          <izz>0.031391</izz>
        </inertia>
      </inertial>
      <collision name="right_track_wheel5_collision">
        <pose>0 0 0 1.5707963267948966 -0 0</pose>
        <geometry>
          <cylinder>
            <length>0.097</length>
            <radius>0.089</radius>
          </cylinder>
        </geometry>
        <surface>
          <contact>
            <ode>
              <kp>1e+07</kp>
              <kd>1</kd>
            </ode>
          </contact>
          <friction>
            <ode>
              <mu>1</mu>
              <mu2>1</mu2>
              <slip1>0.035</slip1>
              <slip2>0</slip2>
              <fdir1>0 0 1</fdir1>
            </ode>
          </friction>
        </surface>

      </collision>
    </link>
    <joint name="right_track_wheel5_j" type="revolute">
      <child>right_track_wheel5</child>
      <parent>right_track</parent>
      <axis>
        <xyz>0 1 0</xyz>
        <limit>
          <lower>-1e+16</lower>
          <upper>1e+16</upper>
        </limit>
        <dynamics>
          <spring_reference>0</spring_reference>
          <spring_stiffness>0</spring_stiffness>
        </dynamics>
        <use_parent_model_frame>0</use_parent_model_frame>
      </axis>
    </joint>
    <link name="right_track_wheel6">
      <pose>-0.107143 -0.1985 0.01855 0 -0 0</pose>
      <inertial>
        <pose>0 0 0.0141 0 -0 0</pose>
        <mass>0.7575</mass>
        <inertia>
          <ixx>0.002731</ixx>
          <ixy>0</ixy>
          <ixz>0</ixz>
          <iyy>0.032554</iyy>
          <iyz>1.5e-05</iyz>
          <izz>0.031391</izz>
        </inertia>
      </inertial>
      <collision name="right_track_wheel6_collision">
        <pose>0 0 0 1.5707963267948966 -0 0</pose>
        <geometry>
          <cylinder>
            <length>0.097</length>
            <radius>0.089</radius>
          </cylinder>
        </geometry>
        <surface>
          <contact>
            <ode>
              <kp>1e+07</kp>
              <kd>1</kd>
            </ode>
          </contact>
          <friction>
            <ode>
              <mu>1</mu>
              <mu2>1</mu2>
              <slip1>0.035</slip1>
              <slip2>0</slip2>
              <fdir1>0 0 1</fdir1>
            </ode>
          </friction>
        </surface>

      </collision>
    </link>
    <joint name="right_track_wheel6_j" type="revolute">
      <child>right_track_wheel6</child>
      <parent>right_track</parent>
      <axis>
        <xyz>0 1 0</xyz>
        <limit>
          <lower>-1e+16</lower>
          <upper>1e+16</upper>
        </limit>
        <dynamics>
          <spring_reference>0</spring_reference>
          <spring_stiffness>0</spring_stiffness>
        </dynamics>
        <use_parent_model_frame>0</use_parent_model_frame>
      </axis>
    </joint>
    <link name="right_track_wheel7">
      <pose>-0.178571 -0.1985 0.01855 0 -0 0</pose>
      <inertial>
        <pose>0 0 0.0141 0 -0 0</pose>
        <mass>0.7575</mass>
        <inertia>
          <ixx>0.002731</ixx>
          <ixy>0</ixy>
          <ixz>0</ixz>
          <iyy>0.032554</iyy>
          <iyz>1.5e-05</iyz>
          <izz>0.031391</izz>
        </inertia>
      </inertial>
      <collision name="right_track_wheel7_collision">
        <pose>0 0 0 1.5707963267948966 -0 0</pose>
        <geometry>
          <cylinder>
            <length>0.097</length>
            <radius>0.089</radius>
          </cylinder>
        </geometry>
        <surface>
          <contact>
            <ode>
              <kp>1e+07</kp>
              <kd>1</kd>
            </ode>
          </contact>
          <friction>
            <ode>
              <mu>1</mu>
              <mu2>1</mu2>
              <slip1>0.035</slip1>
              <slip2>0</slip2>
              <fdir1>0 0 1</fdir1>
            </ode>
          </friction>
        </surface>

      </collision>
    </link>
    <joint name="right_track_wheel7_j" type="revolute">
      <child>right_track_wheel7</child>
      <parent>right_track</parent>
      <axis>
        <xyz>0 1 0</xyz>
        <limit>
          <lower>-1e+16</lower>
          <upper>1e+16</upper>
        </limit>
        <dynamics>
          <spring_reference>0</spring_reference>
          <spring_stiffness>0</spring_stiffness>
        </dynamics>
        <use_parent_model_frame>0</use_parent_model_frame>
      </axis>
    </joint>
    <link name="right_track_wheel8">
      <pose>-0.25 -0.1985 0.01855 0 -0 0</pose>
      <inertial>
        <pose>0 0 0.0141 0 -0 0</pose>
        <mass>0.7575</mass>
        <inertia>
          <ixx>0.002731</ixx>
          <ixy>0</ixy>
          <ixz>0</ixz>
          <iyy>0.032554</iyy>
          <iyz>1.5e-05</iyz>
          <izz>0.031391</izz>
        </inertia>
      </inertial>
      <collision name="right_track_wheel8_collision">
        <pose>0 0 0 1.5707963267948966 -0 0</pose>
        <geometry>
          <cylinder>
            <length>0.097</length>
            <radius>0.089</radius>
          </cylinder>
        </geometry>
        <surface>
          <contact>
            <ode>
              <kp>1e+07</kp>
              <kd>1</kd>
            </ode>
          </contact>
          <friction>
            <ode>
              <mu>1</mu>
              <mu2>1</mu2>
              <slip1>0.035</slip1>
              <slip2>0</slip2>
              <fdir1>0 0 1</fdir1>
            </ode>
          </friction>
        </surface>

      </collision>
    </link>
    <joint name="right_track_wheel8_j" type="revolute">
      <child>right_track_wheel8</child>
      <parent>right_track</parent>
      <axis>
        <xyz>0 1 0</xyz>
        <limit>
          <lower>-1e+16</lower>
          <upper>1e+16</upper>
        </limit>
        <dynamics>
          <spring_reference>0</spring_reference>
          <spring_stiffness>0</spring_stiffness>
        </dynamics>
        <use_parent_model_frame>0</use_parent_model_frame>
      </axis>
    </joint>
    <plugin name="cras::FlipperControlPlugin" filename="libflipper_control_plugin.so">
      <joint_name>front_left_flipper_j</joint_name>
      <max_velocity>0.8</max_velocity>
    </plugin>
    <plugin name="cras::FlipperControlPlugin" filename="libflipper_control_plugin.so">
      <joint_name>front_right_flipper_j</joint_name>
      <max_velocity>0.8</max_velocity>
    </plugin>
    <plugin name="cras::FlipperControlPlugin" filename="libflipper_control_plugin.so">
      <joint_name>rear_left_flipper_j</joint_name>
      <max_velocity>0.8</max_velocity>
    </plugin>
    <plugin name="cras::FlipperControlPlugin" filename="libflipper_control_plugin.so">
      <joint_name>rear_right_flipper_j</joint_name>
      <max_velocity>0.8</max_velocity>
    </plugin>

    <!--
    <plugin name="ignition::gazebo::systems::JointController" filename="libignition-gazebo-joint-controller-system.so">
      <joint_name>front_right_flipper_j</joint_name>
      <use_force_commands>1</use_force_commands>
      <p_gain>30.0</p_gain>
      <i_gain>0.1</i_gain>
      <d_gain>0.01</d_gain>
      <i_max>10</i_max>
      <i_min>-10</i_min>
      <cmd_max>100</cmd_max>
      <cmd_min>-100</cmd_min>
    </plugin>
    <plugin name="ignition::gazebo::systems::JointController" filename="libignition-gazebo-joint-controller-system.so">
      <joint_name>rear_left_flipper_j</joint_name>
      <use_force_commands>1</use_force_commands>
      <p_gain>30.0</p_gain>
      <i_gain>0.1</i_gain>
      <d_gain>0.01</d_gain>
      <i_max>10</i_max>
      <i_min>-10</i_min>
      <cmd_max>100</cmd_max>
      <cmd_min>-100</cmd_min>
    </plugin>
    <plugin name="ignition::gazebo::systems::JointController" filename="libignition-gazebo-joint-controller-system.so">
      <joint_name>rear_right_flipper_j</joint_name>
      <use_force_commands>1</use_force_commands>
      <p_gain>30.0</p_gain>
      <i_gain>0.1</i_gain>
      <d_gain>0.01</d_gain>
      <i_max>10</i_max>
      <i_min>-10</i_min>
      <cmd_max>100</cmd_max>
      <cmd_min>-100</cmd_min>
    </plugin>
-->
    <plugin name="cras::LaserRotatePlugin" filename="liblaser_rotate_plugin.so">
      <joint_name>laser_j</joint_name>
      <initial_velocity>0.0</initial_velocity>
      <rotation_angular_limit>1.618994</rotation_angular_limit>
    </plugin>
    <plugin name="ignition::gazebo::systems::JointStatePublisher" filename="libignition-gazebo-joint-state-publisher-system.so">
      <joint_name>front_left_flipper_j</joint_name>
      <joint_name>front_right_flipper_j</joint_name>
      <joint_name>rear_left_flipper_j</joint_name>
      <joint_name>rear_right_flipper_j</joint_name>
      <joint_name>laser_j</joint_name>
    </plugin>
  </model>
</sdf>
<|MERGE_RESOLUTION|>--- conflicted
+++ resolved
@@ -1225,11 +1225,7 @@
         <limit>
           <lower>-1e+16</lower>
           <upper>1e+16</upper>
-<<<<<<< HEAD
-          <effort>40.85</effort>
-=======
           <effort>20</effort>
->>>>>>> 199fe903
         </limit>
         <dynamics>
           <spring_reference>0</spring_reference>
@@ -2059,11 +2055,7 @@
         <limit>
           <lower>-1e+16</lower>
           <upper>1e+16</upper>
-<<<<<<< HEAD
-          <effort>40.85</effort>
-=======
           <effort>20</effort>
->>>>>>> 199fe903
         </limit>
         <dynamics>
           <spring_reference>0</spring_reference>
@@ -2510,11 +2502,7 @@
         <limit>
           <lower>-1e+16</lower>
           <upper>1e+16</upper>
-<<<<<<< HEAD
-          <effort>40.85</effort>
-=======
           <effort>20</effort>
->>>>>>> 199fe903
         </limit>
         <dynamics>
           <spring_reference>0</spring_reference>
@@ -2881,11 +2869,7 @@
         <limit>
           <lower>-1e+16</lower>
           <upper>1e+16</upper>
-<<<<<<< HEAD
-          <effort>40.85</effort>
-=======
           <effort>20</effort>
->>>>>>> 199fe903
         </limit>
         <dynamics>
           <spring_reference>0</spring_reference>
