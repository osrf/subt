def spawner(_name, _modelURI, _worldName, _x, _y, _z, _roll, _pitch, _yaw)
  <<-HEREDOC
    _config=8
    uav=1
    laserScan=0
    stereoCam=0
    rgbdCam=0
    if _config == "2"
      rgbdCam=1
    end
    if _config == "3" or _config == "4"
      laserScan=1
    end
    if _config == "5"
      stereoCam=1
    if _config == "6"
      laserScan=1
      topScan=1
      bottomScan=1
      rgbdCam=1
    end
    if _config == "8"
      laserScan=1
      topScan=1
      bottomScan=1
      rgbdCam=1
    <spawn name='#{_name}'>
      <name>#{_name}</name>
      <allow_renaming>false</allow_renaming>
      <pose>#{_x} #{_y} #{_z + 0.2} #{_roll} #{_pitch} #{_yaw}</pose>
      <world>#{_worldName}</world>
      <is_performer>true</is_performer>
      <sdf version='1.6'>
      <include>
        <name>#{_name}</name>
        <uri>#{_modelURI}</uri>
        <!-- Publish robot state information -->
        <plugin filename="libignition-gazebo-pose-publisher-system.so"
          name="ignition::gazebo::systems::PosePublisher">
          <publish_link_pose>true</publish_link_pose>
          <publish_sensor_pose>true</publish_sensor_pose>
          <publish_collision_pose>false</publish_collision_pose>
          <publish_visual_pose>false</publish_visual_pose>
          <publish_nested_model_pose>#{$enableGroundTruth}</publish_nested_model_pose>
          <use_pose_vector_msg>true</use_pose_vector_msg>
          <static_publisher>true</static_publisher>
          <static_update_frequency>1</static_update_frequency>
        </plugin>
        <plugin filename="libignition-gazebo-multicopter-motor-model-system.so"
<<<<<<< HEAD
        name="ignition::gazebo::systems::MulticopterMotorModel">
        <robotNamespace>model/#{_name}</robotNamespace>
        <jointName>rotor_0_joint</jointName>
        <linkName>rotor_0</linkName>
        <turningDirection>ccw</turningDirection>
        <timeConstantUp>0.0182</timeConstantUp>
        <timeConstantDown>0.0182</timeConstantDown>
        <maxRotVelocity>1000.0</maxRotVelocity>
        <motorConstant>1.269e-05</motorConstant>
        <momentConstant>0.016754</momentConstant>
        <commandSubTopic>command/motor_speed</commandSubTopic>
        <motorNumber>0</motorNumber>
        <rotorDragCoefficient>2.0673e-04</rotorDragCoefficient>
        <rollingMomentCoefficient>0</rollingMomentCoefficient>
        <motorSpeedPubTopic>motor_speed/0</motorSpeedPubTopic>
        <rotorVelocitySlowdownSim>10</rotorVelocitySlowdownSim>
        <motorType>velocity</motorType>
      </plugin>
      <plugin filename="libignition-gazebo-multicopter-motor-model-system.so"
        name="ignition::gazebo::systems::MulticopterMotorModel">
        <robotNamespace>model/#{_name}</robotNamespace>
        <jointName>rotor_1_joint</jointName>
        <linkName>rotor_1</linkName>
        <turningDirection>ccw</turningDirection>
        <timeConstantUp>0.0182</timeConstantUp>
        <timeConstantDown>0.0182</timeConstantDown>
        <maxRotVelocity>1000.0</maxRotVelocity>
        <motorConstant>1.269e-05</motorConstant>
        <momentConstant>0.016754</momentConstant>
        <commandSubTopic>command/motor_speed</commandSubTopic>
        <motorNumber>1</motorNumber>
        <rotorDragCoefficient>2.0673e-04</rotorDragCoefficient>
        <rollingMomentCoefficient>0</rollingMomentCoefficient>
        <motorSpeedPubTopic>motor_speed/1</motorSpeedPubTopic>
        <rotorVelocitySlowdownSim>10</rotorVelocitySlowdownSim>
        <motorType>velocity</motorType>
      </plugin>
      <plugin filename="libignition-gazebo-multicopter-motor-model-system.so"
        name="ignition::gazebo::systems::MulticopterMotorModel">
        <robotNamespace>model/#{_name}</robotNamespace>
        <jointName>rotor_2_joint</jointName>
        <linkName>rotor_2</linkName>
        <turningDirection>cw</turningDirection>
        <timeConstantUp>0.0182</timeConstantUp>
        <timeConstantDown>0.0182</timeConstantDown>
        <maxRotVelocity>1000.0</maxRotVelocity>
        <motorConstant>1.269e-05</motorConstant>
        <momentConstant>0.016754</momentConstant>
        <commandSubTopic>command/motor_speed</commandSubTopic>
        <motorNumber>2</motorNumber>
        <rotorDragCoefficient>2.0673e-04</rotorDragCoefficient>
        <rollingMomentCoefficient>0</rollingMomentCoefficient>
        <motorSpeedPubTopic>motor_speed/2</motorSpeedPubTopic>
        <rotorVelocitySlowdownSim>10</rotorVelocitySlowdownSim>
        <motorType>velocity</motorType>
      </plugin>
      <plugin filename="libignition-gazebo-multicopter-motor-model-system.so"
        name="ignition::gazebo::systems::MulticopterMotorModel">
        <robotNamespace>model/#{_name}</robotNamespace>
        <jointName>rotor_3_joint</jointName>
        <linkName>rotor_3</linkName>
        <turningDirection>cw</turningDirection>
        <timeConstantUp>0.0182</timeConstantUp>
        <timeConstantDown>0.0182</timeConstantDown>
        <maxRotVelocity>1000.0</maxRotVelocity>
        <motorConstant>1.269e-05</motorConstant>
        <momentConstant>0.016754</momentConstant>
        <commandSubTopic>command/motor_speed</commandSubTopic>
        <motorNumber>3</motorNumber>
        <rotorDragCoefficient>2.0673e-04</rotorDragCoefficient>
        <rollingMomentCoefficient>0</rollingMomentCoefficient>
        <motorSpeedPubTopic>motor_speed/3</motorSpeedPubTopic>
        <rotorVelocitySlowdownSim>10</rotorVelocitySlowdownSim>
        <motorType>velocity</motorType>
      </plugin>
      <!-- MulticopterVelocityControl plugin -->
      <plugin
        filename="libignition-gazebo-multicopter-control-system.so"
        name="ignition::gazebo::systems::MulticopterVelocityControl">
        <robotNamespace>model/#{_name}</robotNamespace>
        <commandSubTopic>cmd_vel</commandSubTopic>
        <motorControlPubTopic>command/motor_speed</motorControlPubTopic>
        <enableSubTopic>velocity_controller/enable</enableSubTopic>
        <comLinkName>base_link</comLinkName>
        <velocityGain>8 8 10</velocityGain>
        <attitudeGain>6 6 6</attitudeGain>
        <angularRateGain>2.5 2.5 4.0</angularRateGain>
        <maximumLinearAcceleration>5 5 5</maximumLinearAcceleration>
        <maximumLinearVelocity>10 10 10</maximumLinearVelocity>
        <maximumAngularVelocity>3 3 6</maximumAngularVelocity>
        <linearVelocityNoiseMean>0 0 0</linearVelocityNoiseMean>
        <!-- linearVelocityNoiseStdDev based on error values reported in the paper Shen et. al., -->
        <!-- Vision-Based State Estimation and Trajectory Control Towards High-Speed Flight with a Quadrotor -->
        <!-- http://citeseerx.ist.psu.edu/viewdoc/download?doi=10.1.1.490.7958&rep=rep1&type=pdf -->
        <linearVelocityNoiseStdDev>0.1105 0.1261 0.0947</linearVelocityNoiseStdDev>
        <angularVelocityNoiseMean>0 0 0</angularVelocityNoiseMean>
        <!-- angularVelocityNoiseStdDev values based on ADIS16448's Rate Noise Density with a sample  -->
        <!-- time of 0.004 ms. -->
        <angularVelocityNoiseStdDev>0.004 0.004 0.004</angularVelocityNoiseStdDev>
=======
          name="ignition::gazebo::systems::MulticopterMotorModel">
          <robotNamespace>model/#{_name}</robotNamespace>
          <jointName>rotor_0_joint</jointName>
          <linkName>rotor_0</linkName>
          <turningDirection>ccw</turningDirection>
          <timeConstantUp>0.0182</timeConstantUp>
          <timeConstantDown>0.0182</timeConstantDown>
          <maxRotVelocity>1000.0</maxRotVelocity>
          <motorConstant>1.269e-05</motorConstant>
          <momentConstant>0.016754</momentConstant>
          <commandSubTopic>command/motor_speed</commandSubTopic>
          <motorNumber>0</motorNumber>
          <rotorDragCoefficient>2.0673e-04</rotorDragCoefficient>
          <rollingMomentCoefficient>0</rollingMomentCoefficient>
          <motorSpeedPubTopic>motor_speed/0</motorSpeedPubTopic>
          <rotorVelocitySlowdownSim>10</rotorVelocitySlowdownSim>
          <motorType>velocity</motorType>
        </plugin>
        <plugin filename="libignition-gazebo-multicopter-motor-model-system.so"
          name="ignition::gazebo::systems::MulticopterMotorModel">
          <robotNamespace>model/#{_name}</robotNamespace>
          <jointName>rotor_1_joint</jointName>
          <linkName>rotor_1</linkName>
          <turningDirection>cw</turningDirection>
          <timeConstantUp>0.0182</timeConstantUp>
          <timeConstantDown>0.0182</timeConstantDown>
          <maxRotVelocity>1000.0</maxRotVelocity>
          <motorConstant>1.269e-05</motorConstant>
          <momentConstant>0.016754</momentConstant>
          <commandSubTopic>command/motor_speed</commandSubTopic>
          <motorNumber>1</motorNumber>
          <rotorDragCoefficient>2.0673e-04</rotorDragCoefficient>
          <rollingMomentCoefficient>0</rollingMomentCoefficient>
          <motorSpeedPubTopic>motor_speed/1</motorSpeedPubTopic>
          <rotorVelocitySlowdownSim>10</rotorVelocitySlowdownSim>
          <motorType>velocity</motorType>
        </plugin>
        <plugin filename="libignition-gazebo-multicopter-motor-model-system.so"
          name="ignition::gazebo::systems::MulticopterMotorModel">
          <robotNamespace>model/#{_name}</robotNamespace>
          <jointName>rotor_2_joint</jointName>
          <linkName>rotor_2</linkName>
          <turningDirection>ccw</turningDirection>
          <timeConstantUp>0.0182</timeConstantUp>
          <timeConstantDown>0.0182</timeConstantDown>
          <maxRotVelocity>1000.0</maxRotVelocity>
          <motorConstant>1.269e-05</motorConstant>
          <momentConstant>0.016754</momentConstant>
          <commandSubTopic>command/motor_speed</commandSubTopic>
          <motorNumber>2</motorNumber>
          <rotorDragCoefficient>2.0673e-04</rotorDragCoefficient>
          <rollingMomentCoefficient>0</rollingMomentCoefficient>
          <motorSpeedPubTopic>motor_speed/2</motorSpeedPubTopic>
          <rotorVelocitySlowdownSim>10</rotorVelocitySlowdownSim>
          <motorType>velocity</motorType>
        </plugin>
        <plugin filename="libignition-gazebo-multicopter-motor-model-system.so"
          name="ignition::gazebo::systems::MulticopterMotorModel">
          <robotNamespace>model/#{_name}</robotNamespace>
          <jointName>rotor_3_joint</jointName>
          <linkName>rotor_3</linkName>
          <turningDirection>cw</turningDirection>
          <timeConstantUp>0.0182</timeConstantUp>
          <timeConstantDown>0.0182</timeConstantDown>
          <maxRotVelocity>1000.0</maxRotVelocity>
          <motorConstant>1.269e-05</motorConstant>
          <momentConstant>0.016754</momentConstant>
          <commandSubTopic>command/motor_speed</commandSubTopic>
          <motorNumber>3</motorNumber>
          <rotorDragCoefficient>2.0673e-04</rotorDragCoefficient>
          <rollingMomentCoefficient>0</rollingMomentCoefficient>
          <motorSpeedPubTopic>motor_speed/3</motorSpeedPubTopic>
          <rotorVelocitySlowdownSim>10</rotorVelocitySlowdownSim>
          <motorType>velocity</motorType>
        </plugin>
        <plugin
          filename="libignition-gazebo-multicopter-control-system.so"
          name="ignition::gazebo::systems::MulticopterVelocityControl">
          <robotNamespace>model/#{_name}</robotNamespace>
          <commandSubTopic>cmd_vel</commandSubTopic>
          <motorControlPubTopic>command/motor_speed</motorControlPubTopic>
          <enableSubTopic>velocity_controller/enable</enableSubTopic>
          <comLinkName>base_link</comLinkName>
          <velocityGain>8 8 10</velocityGain>
          <attitudeGain>6 6 6</attitudeGain>
          <angularRateGain>2.5 2.5 4.0</angularRateGain>
          <maximumLinearAcceleration>5 5 5</maximumLinearAcceleration>
          <maximumLinearVelocity>4 4 4</maximumLinearVelocity>
          <maximumAngularVelocity>5 5 10</maximumAngularVelocity>
          <linearVelocityNoiseMean>0 0 0</linearVelocityNoiseMean>
          <!-- linearVelocityNoiseStdDev based on error values reported in the paper Shen et. al., -->
          <!-- Vision-Based State Estimation and Trajectory Control Towards High-Speed Flight with a Quadrotor -->
          <!-- http://citeseerx.ist.psu.edu/viewdoc/download?doi=10.1.1.490.7958&rep=rep1&type=pdf -->
          <linearVelocityNoiseStdDev>0.1105 0.1261 0.0947</linearVelocityNoiseStdDev>
          <angularVelocityNoiseMean>0 0 0</angularVelocityNoiseMean>
          <!-- angularVelocityNoiseStdDev values based on ADIS16448's Rate Noise Density with a sample  -->
          <!-- time of 0.004 ms. -->
          <angularVelocityNoiseStdDev>0.004 0.004 0.004</angularVelocityNoiseStdDev>
>>>>>>> 9a634c52

          <rotorConfiguration>
            <rotor>
              <jointName>rotor_0_joint</jointName>
              <forceConstant>1.269e-05</forceConstant>
              <momentConstant>1.6754e-2</momentConstant>
              <direction>1</direction>
            </rotor>
            <rotor>
              <jointName>rotor_1_joint</jointName>
              <forceConstant>1.269e-05</forceConstant>
              <momentConstant>1.6754e-2</momentConstant>
              <direction>1</direction>
            </rotor>
            <rotor>
              <jointName>rotor_2_joint</jointName>
              <forceConstant>1.269e-05</forceConstant>
              <momentConstant>1.6754e-2</momentConstant>
              <direction>-1</direction>
            </rotor>
            <rotor>
              <jointName>rotor_3_joint</jointName>
              <forceConstant>1.269e-05</forceConstant>
              <momentConstant>1.6754e-2</momentConstant>
              <direction>-1</direction>
            </rotor>
          </rotorConfiguration>
        </plugin>
        <!-- Battery plugin -->
        <plugin filename="libignition-gazebo-linearbatteryplugin-system.so"
          name="ignition::gazebo::systems::LinearBatteryPlugin">
          <battery_name>linear_battery</battery_name>
          <voltage>12.694</voltage>
          <open_circuit_voltage_constant_coef>12.694</open_circuit_voltage_constant_coef>
          <open_circuit_voltage_linear_coef>-3.1424</open_circuit_voltage_linear_coef>
          <initial_charge>18.0</initial_charge>
          <capacity>18.0</capacity>
          <resistance>0.061523</resistance>
          <smooth_current_tau>1.9499</smooth_current_tau>
          <power_load>13.2</power_load>
          <start_on_motion>true</start_on_motion>
        </plugin>
       <!-- Gas Sensor plugin -->"
       <plugin filename="libGasEmitterDetectorPlugin.so"
         name="subt::GasDetector">
         <topic>/model/#{_name}/gas_detected</topic>
         <update_rate>10</update_rate>
         <type>gas</type>
       </plugin>
        </include>
      </sdf>
    </spawn>
  HEREDOC
end

def rosExecutables(_name, _worldName)
  <<-HEREDOC
    <executable name='x4_description'>
      <command>roslaunch --wait marble_qav500_sensor_config_1 description.launch world_name:=#{_worldName} name:=#{_name}</command>
    </executable>
    <executable name='x4_ros_ign_bridge'>
      <command>roslaunch --wait marble_qav500_sensor_config_1 vehicle_topics.launch world_name:=#{_worldName} name:=#{_name} uav:=1 lidar_3d:=1 rgbd_cam:=1 tof_top:=1 tof_bottom:=1   </command>
  </executable>
  HEREDOC
end<|MERGE_RESOLUTION|>--- conflicted
+++ resolved
@@ -47,7 +47,6 @@
           <static_update_frequency>1</static_update_frequency>
         </plugin>
         <plugin filename="libignition-gazebo-multicopter-motor-model-system.so"
-<<<<<<< HEAD
         name="ignition::gazebo::systems::MulticopterMotorModel">
         <robotNamespace>model/#{_name}</robotNamespace>
         <jointName>rotor_0_joint</jointName>
@@ -147,106 +146,6 @@
         <!-- angularVelocityNoiseStdDev values based on ADIS16448's Rate Noise Density with a sample  -->
         <!-- time of 0.004 ms. -->
         <angularVelocityNoiseStdDev>0.004 0.004 0.004</angularVelocityNoiseStdDev>
-=======
-          name="ignition::gazebo::systems::MulticopterMotorModel">
-          <robotNamespace>model/#{_name}</robotNamespace>
-          <jointName>rotor_0_joint</jointName>
-          <linkName>rotor_0</linkName>
-          <turningDirection>ccw</turningDirection>
-          <timeConstantUp>0.0182</timeConstantUp>
-          <timeConstantDown>0.0182</timeConstantDown>
-          <maxRotVelocity>1000.0</maxRotVelocity>
-          <motorConstant>1.269e-05</motorConstant>
-          <momentConstant>0.016754</momentConstant>
-          <commandSubTopic>command/motor_speed</commandSubTopic>
-          <motorNumber>0</motorNumber>
-          <rotorDragCoefficient>2.0673e-04</rotorDragCoefficient>
-          <rollingMomentCoefficient>0</rollingMomentCoefficient>
-          <motorSpeedPubTopic>motor_speed/0</motorSpeedPubTopic>
-          <rotorVelocitySlowdownSim>10</rotorVelocitySlowdownSim>
-          <motorType>velocity</motorType>
-        </plugin>
-        <plugin filename="libignition-gazebo-multicopter-motor-model-system.so"
-          name="ignition::gazebo::systems::MulticopterMotorModel">
-          <robotNamespace>model/#{_name}</robotNamespace>
-          <jointName>rotor_1_joint</jointName>
-          <linkName>rotor_1</linkName>
-          <turningDirection>cw</turningDirection>
-          <timeConstantUp>0.0182</timeConstantUp>
-          <timeConstantDown>0.0182</timeConstantDown>
-          <maxRotVelocity>1000.0</maxRotVelocity>
-          <motorConstant>1.269e-05</motorConstant>
-          <momentConstant>0.016754</momentConstant>
-          <commandSubTopic>command/motor_speed</commandSubTopic>
-          <motorNumber>1</motorNumber>
-          <rotorDragCoefficient>2.0673e-04</rotorDragCoefficient>
-          <rollingMomentCoefficient>0</rollingMomentCoefficient>
-          <motorSpeedPubTopic>motor_speed/1</motorSpeedPubTopic>
-          <rotorVelocitySlowdownSim>10</rotorVelocitySlowdownSim>
-          <motorType>velocity</motorType>
-        </plugin>
-        <plugin filename="libignition-gazebo-multicopter-motor-model-system.so"
-          name="ignition::gazebo::systems::MulticopterMotorModel">
-          <robotNamespace>model/#{_name}</robotNamespace>
-          <jointName>rotor_2_joint</jointName>
-          <linkName>rotor_2</linkName>
-          <turningDirection>ccw</turningDirection>
-          <timeConstantUp>0.0182</timeConstantUp>
-          <timeConstantDown>0.0182</timeConstantDown>
-          <maxRotVelocity>1000.0</maxRotVelocity>
-          <motorConstant>1.269e-05</motorConstant>
-          <momentConstant>0.016754</momentConstant>
-          <commandSubTopic>command/motor_speed</commandSubTopic>
-          <motorNumber>2</motorNumber>
-          <rotorDragCoefficient>2.0673e-04</rotorDragCoefficient>
-          <rollingMomentCoefficient>0</rollingMomentCoefficient>
-          <motorSpeedPubTopic>motor_speed/2</motorSpeedPubTopic>
-          <rotorVelocitySlowdownSim>10</rotorVelocitySlowdownSim>
-          <motorType>velocity</motorType>
-        </plugin>
-        <plugin filename="libignition-gazebo-multicopter-motor-model-system.so"
-          name="ignition::gazebo::systems::MulticopterMotorModel">
-          <robotNamespace>model/#{_name}</robotNamespace>
-          <jointName>rotor_3_joint</jointName>
-          <linkName>rotor_3</linkName>
-          <turningDirection>cw</turningDirection>
-          <timeConstantUp>0.0182</timeConstantUp>
-          <timeConstantDown>0.0182</timeConstantDown>
-          <maxRotVelocity>1000.0</maxRotVelocity>
-          <motorConstant>1.269e-05</motorConstant>
-          <momentConstant>0.016754</momentConstant>
-          <commandSubTopic>command/motor_speed</commandSubTopic>
-          <motorNumber>3</motorNumber>
-          <rotorDragCoefficient>2.0673e-04</rotorDragCoefficient>
-          <rollingMomentCoefficient>0</rollingMomentCoefficient>
-          <motorSpeedPubTopic>motor_speed/3</motorSpeedPubTopic>
-          <rotorVelocitySlowdownSim>10</rotorVelocitySlowdownSim>
-          <motorType>velocity</motorType>
-        </plugin>
-        <plugin
-          filename="libignition-gazebo-multicopter-control-system.so"
-          name="ignition::gazebo::systems::MulticopterVelocityControl">
-          <robotNamespace>model/#{_name}</robotNamespace>
-          <commandSubTopic>cmd_vel</commandSubTopic>
-          <motorControlPubTopic>command/motor_speed</motorControlPubTopic>
-          <enableSubTopic>velocity_controller/enable</enableSubTopic>
-          <comLinkName>base_link</comLinkName>
-          <velocityGain>8 8 10</velocityGain>
-          <attitudeGain>6 6 6</attitudeGain>
-          <angularRateGain>2.5 2.5 4.0</angularRateGain>
-          <maximumLinearAcceleration>5 5 5</maximumLinearAcceleration>
-          <maximumLinearVelocity>4 4 4</maximumLinearVelocity>
-          <maximumAngularVelocity>5 5 10</maximumAngularVelocity>
-          <linearVelocityNoiseMean>0 0 0</linearVelocityNoiseMean>
-          <!-- linearVelocityNoiseStdDev based on error values reported in the paper Shen et. al., -->
-          <!-- Vision-Based State Estimation and Trajectory Control Towards High-Speed Flight with a Quadrotor -->
-          <!-- http://citeseerx.ist.psu.edu/viewdoc/download?doi=10.1.1.490.7958&rep=rep1&type=pdf -->
-          <linearVelocityNoiseStdDev>0.1105 0.1261 0.0947</linearVelocityNoiseStdDev>
-          <angularVelocityNoiseMean>0 0 0</angularVelocityNoiseMean>
-          <!-- angularVelocityNoiseStdDev values based on ADIS16448's Rate Noise Density with a sample  -->
-          <!-- time of 0.004 ms. -->
-          <angularVelocityNoiseStdDev>0.004 0.004 0.004</angularVelocityNoiseStdDev>
->>>>>>> 9a634c52
 
           <rotorConfiguration>
             <rotor>
