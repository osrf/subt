<?xml version="1.0" ?>
<sdf version="1.6">
  <world name="tunnel_practice_1">

    <gui fullscreen='0'>
      <camera name='user_camera'>
        <pose>-6.3 -4.2 3.6 0 0.268 0.304</pose>
      </camera>
    </gui>

    <scene>
      <ambient>0.2 0.2 0.2 1.0</ambient>
      <background>0.34 0.39 0.43 1.0</background>
      <grid>false</grid>
      <origin_visual>false</origin_visual>
    </scene>

    <light name='user_spot_light_0' type='spot'>
      <pose>12 0 15 0 0.65 0</pose>
      <diffuse>1 1 1 1</diffuse>
      <specular>0.1 0.1 0.1 1</specular>
      <direction>0 0 -1</direction>
      <attenuation>
        <range>30</range>
        <constant>0.001</constant>
        <linear>0.01</linear>
        <quadratic>0.000</quadratic>
      </attenuation>
      <cast_shadows>1</cast_shadows>
      <spot>
        <inner_angle>0.0</inner_angle>
        <outer_angle>1.5</outer_angle>
        <falloff>0.01</falloff>
      </spot>
    </light>


    <!-- The base station / staging area -->
    <!-- Important: Do not rename this model! -->
    <include>
      <static>true</static>
      <name>BaseStation</name>
      <pose>0 0 0 0 0 0</pose>
      <uri>model://tunnel_staging_area</uri>
    </include>

<<<<<<< HEAD
    <!-- Fiducial marking the origin for artifacts reports -->
    <include>
      <name>artifact_origin</name>
      <pose>2 4 0.5 0 0 0</pose>
      <uri>model://fiducial</uri>
    </include>
    
    <!-- Artifacts -->
=======
>>>>>>> d7ca5309

    <!-- Artifacts -->
    <include>
      <name>backpack_1</name>
      <pose>140 35 -20 0 0 0</pose>
      <uri>model://Backpack</uri>
    </include>

    <include>
      <name>toolbox_1</name>
      <pose>240 25 -35 0 0 0</pose>
      <uri>model://Toolbox</uri>
    </include>

    <include>
      <name>extinguisher_1</name>
      <pose>130 2.2 -20 0 0 0</pose>
      <uri>model://Extinguisher</uri>
    </include>

    <include>
      <name>valve_1</name>
      <pose>122.5 -65 -30 0 0 -1.5708</pose>
      <uri>model://Valve</uri>
    </include>

    <include>
      <name>radio_1</name>
      <pose>31 2.2 -5 0 0 0</pose>
      <uri>model://Radio</uri>
    </include>


    <!-- Tunnel tiles -->
    <include>
      <uri>model://tunnel_tile_6</uri>
      <name>tile_1</name>
      <pose>20 0 -5 0 0 1.5708</pose>
    </include>
  
    <include>
      <uri>model://tunnel_tile_6</uri>
      <name>tile_2</name>
      <pose>40 0 -10 0 0 1.5708</pose>
    </include>
  
    <include>
      <uri>model://tunnel_tile_6</uri>
      <name>tile_3</name>
      <pose>60 0 -15 0 0 1.5708</pose>
    </include>
  
    <include>
      <uri>model://tunnel_tile_6</uri>
      <name>tile_4</name>
      <pose>80 0 -20 0 0 1.5708</pose>
    </include>

    <include>
      <uri>model://tunnel_tile_1</uri>
      <name>tile_5</name>
      <pose>100 0 -20 0 0 0</pose>
    </include>

    <include>
      <uri>model://tunnel_tile_5</uri>
      <name>tile_6</name>
      <pose>120 0 -20 0 0 1.5708</pose>
    </include>

    <include>
      <uri>model://tunnel_tile_5</uri>
      <name>tile_7</name>
      <pose>140 0 -20 0 0 1.5708</pose>
    </include>

    <include>
      <uri>model://tunnel_tile_5</uri>
      <name>tile_8</name>
      <pose>160 0 -20 0 0 1.5708</pose>
    </include>

    <include>
      <uri>model://tunnel_tile_2</uri>
      <name>tile_9</name>
      <pose>180 0 -20 0 0 3.14159</pose>
    </include>

    <include>
      <uri>model://tunnel_tile_5</uri>
      <name>tile_10</name>
      <pose>180 20 -20 0 0 0</pose>
    </include>

    <include>
      <uri>model://tunnel_tile_2</uri>
      <name>tile_11</name>
      <pose>180 40 -20 0 0 -1.5708</pose>
    </include>

    <include>
      <uri>model://tunnel_tile_5</uri>
      <name>tile_12</name>
      <pose>160 40 -20 0 0 1.5708</pose>
    </include>

    <include>
      <uri>model://tunnel_tile_1</uri>
      <name>tile_13</name>
      <pose>140 40 -20 0 0 0</pose>
    </include>

    <include>
      <uri>model://tunnel_tile_5</uri>
      <name>tile_14</name>
      <pose>120 40 -20 0 0 1.5708</pose>
    </include>

    <include>
      <uri>model://tunnel_tile_4</uri>
      <name>tile_15</name>
      <pose>100 40 -20 0 0 0</pose>
    </include>

    <include>
      <uri>model://tunnel_tile_2</uri>
      <name>tile_16</name>
      <pose>80 40 -20 0 0 1.5708</pose>
    </include>

    <include>
      <uri>model://tunnel_tile_5</uri>
      <name>tile_17</name>
      <pose>80 60 -20 0 0 0</pose>
    </include>

    <include>
      <uri>model://tunnel_tile_2</uri>
      <name>tile_18</name>
      <pose>80 80 -20 0 0 0</pose>
    </include>

    <include>
      <uri>model://tunnel_tile_2</uri>
      <name>tile_19</name>
      <pose>100 80 -20 0 0 -1.5708</pose>
    </include>

    <include>
      <uri>model://tunnel_tile_5</uri>
      <name>tile_20</name>
      <pose>100 60 -20 0 0 0</pose>
    </include>

    <include>
      <uri>model://tunnel_tile_5</uri>
      <name>tile_21</name>
      <pose>100 20 -20 0 0 0</pose>
    </include>

    <include>
      <uri>model://tunnel_tile_2</uri>
      <name>tile_22</name>
      <pose>140 60 -20 0 0 0</pose>
    </include>

    <include>
      <uri>model://tunnel_tile_2</uri>
      <name>tile_23</name>
      <pose>100 -20 -20 0 0 1.5708</pose>
    </include>

    <include>
      <uri>model://tunnel_tile_2</uri>
      <name>tile_24</name>
      <pose>120 -20 -20 0 0 -1.5708</pose>
    </include>

    <include>
      <uri>model://tunnel_tile_6</uri>
      <name>tile_25</name>
      <pose>120 -40 -25 0 0 0</pose>
    </include>

    <include>
      <uri>model://tunnel_tile_7</uri>
      <name>tile_26</name>
      <pose>120 -60 -30 0 0 0</pose>
    </include>

    <include>
      <uri>model://tunnel_tile_2</uri>
      <name>tile_27</name>
      <pose>120 -80 -30 0 0 1.5708</pose>
    </include>

    <include>
      <uri>model://tunnel_tile_1</uri>
      <name>tile_28</name>
      <pose>140 -80 -30 0 0 0</pose>
    </include>

    <include>
      <uri>model://tunnel_tile_5</uri>
      <name>tile_29</name>
      <pose>140 -60 -30 0 0 0</pose>
    </include>

    <include>
      <uri>model://tunnel_tile_5</uri>
      <name>tile_30</name>
      <pose>140 -40 -30 0 0 0</pose>
    </include>

    <include>
      <uri>model://tunnel_tile_5</uri>
      <name>tile_31</name>
      <pose>140 -20 -30 0 0 0</pose>
    </include>

    <include>
      <uri>model://tunnel_tile_2</uri>
      <name>tile_32</name>
      <pose>140 0 -30 0 0 0</pose>
    </include>

    <include>
      <uri>model://tunnel_tile_5</uri>
      <name>tile_33</name>
      <pose>160 0 -30 0 0 1.5708</pose>
    </include>

    <include>
      <uri>model://tunnel_tile_5</uri>
      <name>tile_34</name>
      <pose>180 0 -30 0 0 1.5708</pose>
    </include>

    <include>
      <uri>model://tunnel_tile_5</uri>
      <name>tile_35</name>
      <pose>200 0 -30 0 0 1.5708</pose>!
    </include>

    <include>
      <uri>model://tunnel_tile_7</uri>
      <name>tile_36</name>
      <pose>220 0 -35 0 0 1.5708</pose>
    </include>

    <include>
      <uri>model://tunnel_tile_2</uri>
      <name>tile_37</name>
      <pose>240 0 -35 0 0 3.14159</pose>
    </include>

    <include>
      <uri>model://tunnel_tile_5</uri>
      <name>tile_38</name>
      <pose>240 20 -35 0 0 0</pose>
    </include>

    <include>
      <uri>model://tunnel_tile_5</uri>
      <name>tile_39</name>
      <pose>160 -80 -30 0 0 1.5708</pose>
    </include>

    <include>
      <uri>model://tunnel_tile_2</uri>
      <name>tile_40</name>
      <pose>180 -80 -30 0 0 3.14159</pose>
    </include>

    <include>
      <uri>model://tunnel_tile_5</uri>
      <name>tile_41</name>
      <pose>180 -60 -30 0 0 0</pose>
    </include>

    <include>
      <uri>model://tunnel_tile_2</uri>
      <name>tile_42</name>
      <pose>180 -40 -30 0 0 0</pose>
    </include>

    <include>
      <uri>model://tunnel_tile_6</uri>
      <name>tile_43</name>
      <pose>200 -40 -35 0 0 1.5708</pose>
    </include>

    <include>
      <uri>model://tunnel_tile_7</uri>
      <name>tile_44</name>
      <pose>220 -40 -40 0 0 1.5708</pose>
    </include>

    <include>
      <uri>model://tunnel_tile_2</uri>
      <name>tile_45</name>
      <pose>240 -40 -40 0 0 -1.5708</pose>
    </include>

    <include>
      <uri>model://tunnel_tile_5</uri>
      <name>tile_46</name>
      <pose>240 -60 -40 0 0 0</pose>
    </include>

    <include>
      <uri>model://tunnel_tile_5</uri>
      <name>tile_47</name>
      <pose>240 -80 -40 0 0 0</pose>
    </include>


    <!-- Cap blockers -->
    <include>
      <uri>model://tunnel_tile_blocker</uri>
      <name>blocker_1</name>
      <pose>140 30 -20 0 0 0</pose>
    </include>

    <include>
      <uri>model://tunnel_tile_blocker</uri>
      <name>blocker_2</name>
      <pose>150 60 -20 0 0 0</pose>
    </include>

    <include>
      <uri>model://tunnel_tile_blocker</uri>
      <name>blocker_3</name>
      <pose>140 -90 -30 0 0 0</pose>
    </include>

    <include>
      <uri>model://tunnel_tile_blocker</uri>
      <name>blocker_4</name>
      <pose>240 30 -35 0 0 0</pose>
    </include>

    <include>
      <uri>model://tunnel_tile_blocker</uri>
      <name>blocker_5</name>
      <pose>240 -90 -40 0 0 0</pose>
    </include>

    <!-- The SubT challenge logic plugin -->
    <plugin name="game_logic_plugin" filename="libGameLogicPlugin.so">
      <!-- The collection of artifacts to locate -->
      <artifact>
        <name>backpack_1</name>
        <type>TYPE_BACKPACK</type>
      </artifact>
      <artifact>
        <name>toolbox_1</name>
        <type>TYPE_TOOLBOX</type>
      </artifact>
      <artifact>
        <name>extinguisher_1</name>
        <type>TYPE_EXTINGUISHER</type>
      </artifact>
      <artifact>
        <name>valve_1</name>
        <type>TYPE_VALVE</type>
      </artifact>
      <artifact>
        <name>radio_1</name>
        <type>TYPE_RADIO</type>
      </artifact>
    </plugin>


    <!-- The SubT comms broker plugin -->
    <plugin name="comms_broker_plugin" filename="libCommsBrokerPlugin.so">
      <comms_model>
        <neighbor_distance_min>0.0</neighbor_distance_min>
        <neighbor_distance_max>100.0</neighbor_distance_max>
        <comms_distance_min>0.0</comms_distance_min>
        <comms_distance_max>100.0</comms_distance_max>
        <comms_drop_probability_min>0.0</comms_drop_probability_min>
        <comms_drop_probability_max>0.0</comms_drop_probability_max>
        <comms_outage_probability>0.0</comms_outage_probability>
        <comms_outage_duration_min>0.0</comms_outage_duration_min>
        <comms_outage_duration_max>10.0</comms_outage_duration_max>
      </comms_model>
    </plugin>

    <!-- rotors_gazebo support -->
    <plugin name="ros_interface_plugin"
            filename="librotors_gazebo_ros_interface_plugin.so"/>

    <wind>
      <linear_velocity>0 1 0</linear_velocity>
    </wind>

    <!-- Load the plugin for the wind -->
    <plugin name="wind" filename="libWindPlugin.so">
      <horizontal>
        <magnitude>
          <time_for_rise>10</time_for_rise>
          <sin>
            <amplitude_percent>0.05</amplitude_percent>
            <period>60</period>
          </sin>
          <noise type="gaussian">
            <mean>0</mean>
            <stddev>0.0002</stddev>
          </noise>
        </magnitude>
        <direction>
          <time_for_rise>30</time_for_rise>
          <sin>
            <amplitude>5</amplitude>
            <period>20</period>
          </sin>
          <noise type="gaussian">
            <mean>0</mean>
            <stddev>0.03</stddev>
          </noise>
        </direction>
      </horizontal>
      <vertical>
        <noise type="gaussian">
          <mean>0</mean>
          <stddev>0.03</stddev>
        </noise>
      </vertical>
    </plugin>
    
  </world>
</sdf><|MERGE_RESOLUTION|>--- conflicted
+++ resolved
@@ -44,7 +44,7 @@
       <uri>model://tunnel_staging_area</uri>
     </include>
 
-<<<<<<< HEAD
+
     <!-- Fiducial marking the origin for artifacts reports -->
     <include>
       <name>artifact_origin</name>
@@ -52,10 +52,6 @@
       <uri>model://fiducial</uri>
     </include>
     
-    <!-- Artifacts -->
-=======
->>>>>>> d7ca5309
-
     <!-- Artifacts -->
     <include>
       <name>backpack_1</name>
